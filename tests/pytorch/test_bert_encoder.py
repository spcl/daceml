import dace
import numpy as np
import pytest
import torch

from dace.libraries.standard.nodes.barrier import Barrier
from dace.sdfg import nodes as sdfg_nodes
from dace.sdfg import sdfg as dace_sdfg
from dace.sdfg import state as dace_state
from dace.sdfg import utils as sdutil
from dace.sdfg.propagation import propagate_memlets_sdfg
from dace.transformation.dataflow import PruneConnectors, RedundantSecondArray
from dace.transformation.dataflow.add_nsdfg_connector import AddNestedSDFGInputConnector
from dace.transformation.dataflow.clean_connectors import CleanNestedSDFGConnectors, RemoveDanglingAccessNodes
from dace.transformation.dataflow.clean_connectors import CleanNestedWrites
from dace.transformation.dataflow.clean_connectors import NestTransients
from dace.transformation.dataflow.clean_connectors import RemoveReadSDFGConnectors
from dace.transformation.dataflow.clean_connectors import UnifyInOutNestedSDFGConnectors
from dace.transformation.dataflow.clean_connectors import merge_symbols
from dace.transformation.dataflow.constant_propagation import ConstantPropagation
from dace.transformation.dataflow.map_collapse import MapCollapse
from dace.transformation.dataflow.map_expansion import MapExpansion
from dace.transformation.dataflow.nest_access_nodes import NestEntryAccessNode
from dace.transformation.dataflow.nest_access_nodes import NestExitAccessNode
from dace.transformation.dataflow.nest_access_nodes import RemoveUnusedAccessNode
from dace.transformation.dataflow.nest_maps import NestMapContent
from dace.transformation.dataflow.nest_maps import NestMaps
from dace.transformation.dataflow.nested_sdfg_fusion import NestedSDFGFusion
from dace.transformation.dataflow.squeeze_view_remove import SqueezeViewRemove
from dace.transformation.dataflow.stream_transient import AccumulateTransient
from dace.transformation.dataflow.strip_mining import StripMining
from dace.transformation.dataflow.trivial_map_elimination import TrivialMapElimination
from dace.transformation.dataflow.trivial_map_range_elimination import TrivialMapRangeElimination
from dace.transformation.helpers import nest_state_subgraph
from dace.transformation.interstate.gpu_transform_sdfg import GPUTransformSDFG
from dace.transformation.interstate.nested_map_fusion import NestedMapFusion
from dace.transformation.interstate.remove_unused_states import RemoveUnusedStates
from dace.transformation.interstate.state_elimination import EmptyStateElimination
<<<<<<< HEAD
from dace.libraries.standard.nodes.barrier import Barrier
from dace.transformation.interstate.gpu_transform_sdfg import GPUTransformSDFG
from dace.transformation.dataflow.vectorization import Vectorization
from dace.transformation.dataflow.vectorize_sdfg import VectorizeSDFG

=======
from dace.transformation.interstate.warp_all_reduce_detection import WarpAllReduceDetectionNoTasklet
from dace.transformation.pattern_matching import enumerate_matches
from dace.transformation.transformation import PatternNode
from transformers import BertConfig, BertLayer
>>>>>>> 5e71b851

from daceml.pytorch import DaceModule
from daceml.transformation import ConstantFolding, parameter_to_transient


def test_bert_encoder(gpu, default_implementation, sdfg_name):
    batch_size = 8
    seq_len = 512
    hidden_size = 768

    input = torch.randn([batch_size, seq_len, hidden_size])

    ptmodel = BertLayer(BertConfig()).eval()
    pt_outputs = ptmodel(input.clone())

    dace_model = DaceModule(ptmodel,
                            cuda=gpu,
                            train=False,
                            sdfg_name=sdfg_name,
                            apply_strict=True)

    if gpu:

        def param_to_trans(model):
            for name, _ in model.model.named_parameters():
                parameter_to_transient(model, name)

        dace_model.append_post_onnx_hook("param_to_transient", param_to_trans)

    dace_outputs0 = dace_model(input.clone())

    diff = np.abs(dace_outputs0.detach().numpy() -
                  pt_outputs[0].detach().numpy())

    assert np.max(diff) < 1e-5

    if default_implementation == "pure":
        ort_nodes = [
            n for n, _ in dace_model.sdfg.all_nodes_recursive()
            if hasattr(n, "environments") and any("onnx" in e.lower()
                                                  for e in n.environments)
        ]
        if len(ort_nodes) > 0:
            assert False, f"expected pure graph, found ORT nodes: {ort_nodes} "

        # check that cuBLAS is being used
        if gpu:
            assert any(
                (hasattr(n, "environments") and "cuBLAS" in n.environments or
                 hasattr(n, "implementation") and n.implementation == "cuBLAS")
                for n, _ in dace_model.sdfg.all_nodes_recursive())


@pytest.mark.ort
def test_bert_cf(sdfg_name):
    batch_size = 8
    seq_len = 512
    hidden_size = 768

    input = torch.randn([batch_size, seq_len, hidden_size])

    ptmodel = BertLayer(BertConfig()).eval()
    pt_outputs = ptmodel(input.clone())

    dace_model = DaceModule(ptmodel,
                            train=False,
                            sdfg_name=sdfg_name,
                            dummy_inputs=(input.clone(), ),
                            auto_optimize=False)

    # run again with constant folding
    dace_model.reset_sdfg()
    dace_model.prepend_post_onnx_hook(
        "cf", lambda onnx_model: onnx_model.sdfg.
        apply_transformations_repeated([ConstantFolding, RedundantSecondArray],
                                       validate_all=True,
                                       strict=True))
    dace_outputs1 = dace_model(input.clone())

    diff = np.abs(dace_outputs1.detach().numpy() -
                  pt_outputs[0].detach().numpy())

    assert np.max(diff) < 1e-5


@pytest.mark.pure
@pytest.mark.gpu
def test_bert_encoder_transformations():
    batch_size = 8
    seq_len = 64 * 4
    hidden_size = 16
    num_hidden_layers = 8
    num_attention_heads = 8
    intermediate_size = 128

    input = torch.randn([batch_size, seq_len, hidden_size])

    ptmodel = BertLayer(
        BertConfig(hidden_size=hidden_size,
                   num_hidden_layers=num_hidden_layers,
                   max_position_embeddings=seq_len,
                   num_attention_heads=num_attention_heads,
                   intermediate_size=intermediate_size)).eval()
    pt_outputs = ptmodel(input.clone())

    dace_model = DaceModule(ptmodel,
                            dummy_inputs=input.clone(),
                            cuda=False,
                            train=False)

    Config.set('optimizer', 'match_exception', value=True)

    # Transformed version

    print('attn1.sdfg')

    dace_model.sdfg.expand_library_nodes()

    print('attn2.sdfg')

    # find softmax sdfg and state

    softmax_nodes = [
        PatternNode(dace.nodes.MapEntry),
        PatternNode(dace.nodes.Tasklet),
        PatternNode(dace.nodes.MapExit),
        PatternNode(dace.nodes.AccessNode),
        PatternNode(dace.nodes.NestedSDFG),
        PatternNode(dace.nodes.AccessNode),
        PatternNode(dace.nodes.MapEntry),
        PatternNode(dace.nodes.Tasklet),
        PatternNode(dace.nodes.MapExit),
        PatternNode(dace.nodes.AccessNode),
        PatternNode(dace.nodes.MapEntry),
        PatternNode(dace.nodes.Tasklet),
        PatternNode(dace.nodes.MapExit),
        PatternNode(dace.nodes.AccessNode),
        PatternNode(dace.nodes.NestedSDFG),
        PatternNode(dace.nodes.AccessNode),
        PatternNode(dace.nodes.MapEntry),
        PatternNode(dace.nodes.Tasklet),
        PatternNode(dace.nodes.MapExit),
    ]
    pattern_graph = sdutil.node_path_graph(*softmax_nodes)
    pattern_graph.add_edge(softmax_nodes[3], softmax_nodes[6], None)
    pattern_graph.add_edge(softmax_nodes[13], softmax_nodes[16], None)

    subgraphs = list(enumerate_matches(dace_model.sdfg, pattern_graph))

    assert (len(subgraphs) == 1)
    softmax_subgraph = subgraphs[0]
    softmax_nsdfg: sdfg_nodes.NestedSDFG = nest_state_subgraph(
        softmax_subgraph.graph.parent, softmax_subgraph.graph,
        softmax_subgraph, 'softmax_nsdfg')

    softmax_sdfg: dace_sdfg.SDFG = softmax_nsdfg.sdfg
    softmax_state: dace_state.SDFGState = softmax_sdfg.nodes()[0]

    print('attn2_0_1.sdfg')

    # enable temporary array reuse

    assert len(softmax_sdfg.nodes()) == 1

    merge_symbols(softmax_sdfg, 'output', 'exp_arr')

    print('attn2_1.sdfg')

    # remove view nodes

    softmax_sdfg.apply_transformations_repeated([SqueezeViewRemove],
                                                validate_all=True,
                                                print_report=True)

    print('attn2_2.sdfg')

    # eliminate trivial map dimensions

    softmax_state.parent.apply_transformations_repeated(
        [TrivialMapElimination, TrivialMapRangeElimination],
        validate_all=True,
        print_report=True)

    print('attn3.sdfg')

    # split last dimension out of 4 dimensional maps

    pattern = sdutil.node_path_graph(
        dace.nodes.MapEntry(dace.nodes.Map('_', [], [])))
    occurences = [(subgraph.nodes()[0], subgraph.graph)
                  for subgraph in enumerate_matches(softmax_sdfg, pattern)]
    for map_entry, state in occurences:
        if map_entry.map.range.dims() == 4:
            print("Applying MapExpansion tranformation ", state.label,
                  ". Nodes:", map_entry)
            entries = MapExpansion.apply_to(sdfg=state.parent,
                                            map_entry=map_entry)
            assert len(entries) == 4
            print("Applying MapCollapse tranformation ", state.label,
                  ". Nodes:", map_entry)
            new_entry, new_exit = MapCollapse.apply_to(
                sdfg=state.parent,
                _outer_map_entry=entries[0],
                _inner_map_entry=entries[1])
            print("Applying MapCollapse tranformation again ", state.label,
                  ". Nodes:", map_entry)
            MapCollapse.apply_to(sdfg=state.parent,
                                 _outer_map_entry=new_entry,
                                 _inner_map_entry=entries[2])

    print('attn3_1.sdfg')

    # apply strip mining for future use as warps

    pattern = sdutil.node_path_graph(
        dace.nodes.MapEntry(dace.nodes.Map('_', [], [])))

    for subgraph in enumerate_matches(softmax_sdfg, pattern):
        map_entry: sdfg_nodes.MapEntry = subgraph.nodes()[0]
        if map_entry.map.range.dims() == 1:
            print("Applying StripMining tranformation ", subgraph.graph.label,
                  ". Nodes:", subgraph.nodes())
            StripMining.apply_to(sdfg=subgraph.graph.parent,
                                 options={
                                     'tile_size': seq_len // 32,
                                     'tiling_type': dace.TilingType.CeilRange,
                                     'divides_evenly': True
                                 },
                                 _map_entry=map_entry)

    dace_model.sdfg.validate()

    print('attn3_2.sdfg')

    # add temp transient

    pattern = sdutil.node_path_graph(
        dace.nodes.MapExit(dace.nodes.Map('_', [], [])),
        dace.nodes.MapExit(dace.nodes.Map('_', [], [])),
        dace.nodes.MapExit(dace.nodes.Map('_', [], [])))
    occurences = [(subgraph.nodes(), subgraph.graph)
                  for subgraph in enumerate_matches(softmax_sdfg, pattern)]
    for nodes, state in occurences:
        if state.edges_between(nodes[0], nodes[1])[0].data.wcr:
            print("Applying AccumulateTransient tranformation ", state.label,
                  ". Nodes:", nodes)
            AccumulateTransient.apply_to(sdfg=state.parent,
                                         map_exit=nodes[0],
                                         outer_map_exit=nodes[1])

    print('attn3_3.sdfg')

    # nest all maps into states

    softmax_sdfg.apply_transformations_repeated([NestMaps],
                                                validate_all=True,
                                                print_report=True)

    print('attn4.sdfg')

    # nest access nodes into maps

    softmax_sdfg.apply_transformations_repeated(
        [NestExitAccessNode, NestEntryAccessNode, RemoveUnusedAccessNode],
        validate_all=True,
        print_report=True)

    print('attn5.sdfg')

    softmax_sdfg.apply_transformations_repeated([NestedSDFGFusion],
                                                validate_all=True,
                                                print_report=True)

    print('attn6.sdfg')

    softmax_sdfg.apply_transformations_repeated(
        [CleanNestedSDFGConnectors, RemoveDanglingAccessNodes, NestTransients],
        validate_all=True,
        print_report=True)

    print('attn7.sdfg')

    # Buggy behavior of TrivialMapRangeElimination that leaves empty map that can't be removed with
    # TrivialMapElimination helps here by blocking even more serious bug in ContantPropagation later
    softmax_sdfg.apply_transformations_repeated(
        [TrivialMapRangeElimination, TrivialMapElimination],
        validate_all=True,
        print_report=True)

    print('attn7_1.sdfg')

    softmax_sdfg.apply_transformations_repeated([NestMapContent],
                                                validate_all=True,
                                                print_report=True)

    print('attn8.sdfg')

    softmax_sdfg.apply_transformations_repeated([NestedMapFusion],
                                                validate_all=True,
                                                print_report=True)

    print('attn9.sdfg')

    softmax_sdfg.apply_transformations_repeated(
        [CleanNestedSDFGConnectors, RemoveDanglingAccessNodes, NestTransients],
        validate_all=True,
        print_report=True)

    print('attn10.sdfg')

    softmax_sdfg.apply_transformations_repeated(
        [UnifyInOutNestedSDFGConnectors], validate_all=True, print_report=True)

    print('attn11.sdfg')

    softmax_sdfg.apply_transformations_repeated(
        [WarpAllReduceDetectionNoTasklet],
        validate_all=True,
        print_report=True)

    print('attn11_1.sdfg')

    propagate_memlets_sdfg(dace_model.sdfg)

    print('attn11_2.sdfg')

    softmax_sdfg.apply_transformations_repeated([AddNestedSDFGInputConnector],
                                                validate_all=True,
                                                print_report=True)

    print('attn11_3.sdfg')

    softmax_sdfg.apply_transformations_repeated([RemoveReadSDFGConnectors],
                                                validate_all=True,
                                                print_report=True)

    print('attn12.sdfg')

    softmax_sdfg.apply_transformations_repeated([NestTransients],
                                                validate_all=True,
                                                print_report=True)

    print('attn12_1.sdfg')

    # TODO: it should be done in transformation that can detect if barrier removable or not
    pattern = sdutil.node_path_graph(Barrier)

    matches = [(subgraph.graph, subgraph.nodes())
               for subgraph in enumerate_matches(softmax_sdfg, pattern)]
    for state, nodes in matches:
        print("Match found in state", state.label, ". Nodes:", nodes)

        EmptyStateElimination.apply_to(state.parent,
                                       empty_state=state,
                                       verify=False)

    print('attn12_2.sdfg')

    softmax_sdfg.apply_transformations_repeated([CleanNestedWrites],
                                                validate_all=True,
                                                print_report=True)

    print('attn13.sdfg')

    softmax_sdfg.apply_transformations_repeated([RemoveUnusedStates],
                                                validate_all=True,
                                                print_report=True)

    print('attn14.sdfg')

    softmax_sdfg.apply_transformations_repeated([PruneConnectors],
                                                validate_all=True,
                                                print_report=True)

    print('attn14_1.sdfg')

    softmax_sdfg.apply_transformations_repeated([RemoveDanglingAccessNodes],
                                                validate_all=True,
                                                print_report=True)

    print('attn15.sdfg')

    softmax_sdfg.apply_transformations_repeated([ConstantPropagation],
                                                validate_all=True,
                                                print_report=True)

    print('attn15_1.sdfg')

    softmax_sdfg.apply_transformations_repeated([EmptyStateElimination],
                                                validate_all=True,
                                                print_report=True)

    print('attn15_2.sdfg')

    softmax_sdfg.apply_transformations_repeated([NestedMapFusion],
                                                validate_all=True,
                                                print_report=True)

    print('attn15_3.sdfg')

    softmax_sdfg.apply_transformations_repeated(
        [CleanNestedSDFGConnectors, RemoveDanglingAccessNodes],
        validate_all=True,
        print_report=True)

    print('attn15_3_1.sdfg')

    softmax_sdfg.apply_transformations_repeated(
        [UnifyInOutNestedSDFGConnectors], validate_all=True, print_report=True)

    print('attn15_6_1.sdfg')

    softmax_sdfg.apply_transformations_repeated([NestTransients],
                                                validate_all=True,
                                                print_report=True)

    print('attn15_7.sdfg')

    softmax_sdfg.apply_transformations_repeated([CleanNestedSDFGConnectors],
                                                validate_all=True,
                                                print_report=True)

    print('attn16.sdfg')

    # remove all barriers
    # TODO: it should be done in transformation that can detect if barrier removable or not
    pattern = sdutil.node_path_graph(Barrier)

    for subgraph in enumerate_matches(softmax_sdfg, pattern):
        print("Match found in state", subgraph.graph.label, ". Nodes:",
              subgraph.nodes())

        EmptyStateElimination.apply_to(subgraph.graph.parent,
                                       empty_state=subgraph.graph,
                                       verify=False)

    print('attn16_2.sdfg')

    softmax_sdfg.apply_transformations_repeated([EmptyStateElimination],
                                                validate_all=True,
                                                print_report=True)

    print('attn16_3.sdfg')

    softmax_sdfg.apply_transformations_repeated([
        NestedMapFusion, CleanNestedSDFGConnectors, RemoveDanglingAccessNodes,
        NestTransients, UnifyInOutNestedSDFGConnectors,
        RemoveReadSDFGConnectors
    ],
                                                validate_all=True,
                                                print_report=True)

    print('attn16_4.sdfg')

    # it fails with strict_transform enabled for some reason
    softmax_sdfg.apply_transformations([GPUTransformSDFG],
                                       validate_all=True,
                                       print_report=True,
                                       options={'strict_transform': False})

    print('attn17.sdfg')

    # GPUTransformSDFG incorrectly wraps Tasklets of NestedSDFGs deep in the nesting hierarchy with empty maps
    # it is easier to fix it here by applying TrivialMapElimination
    softmax_sdfg.apply_transformations_repeated([TrivialMapElimination],
                                                validate_all=True,
                                                print_report=True)

<<<<<<< HEAD
    dace_model.sdfg.save('attn17_1.sdfg')
    print('attn17_1.sdfg')

    pattern = sdutil.node_path_graph(dace.nodes.MapEntry(dace.nodes.Map('_', [], [])))

    vector_size = 4

    for subgraph in enumerate_matches(softmax_sdfg, pattern):
        map_entry: sdfg_nodes.MapEntry = subgraph.nodes()[0]

        if map_entry.map.range.size() != [seq_len // 32]:
            continue # vectorization dimension should have specific length

        if map_entry.map.range.min_element() == [0]:
            continue # min element should depend on other parametric value, it can't be zero

        print("Applying StripMining tranformation ", subgraph.graph.label, ". Nodes:", subgraph.nodes())
        StripMining.apply_to(sdfg=subgraph.graph.parent,
                             options={'tile_size': vector_size,
                                      'divides_evenly': True},
                             _map_entry=map_entry)

    dace_model.sdfg.save('attn17_2.sdfg')
    print('attn17_2.sdfg')

    softmax_sdfg.apply_transformations_repeated([NestMapContent], validate_all=True, print_report=True)

    dace_model.sdfg.save('attn17_3.sdfg')
    print('attn17_3.sdfg')

    softmax_sdfg.apply_transformations([VectorizeSDFG], validate_all=True, validate=True, print_report=True)
    softmax_sdfg.apply_transformations([VectorizeSDFG], validate_all=True, validate=True, print_report=True)

    dace_model.sdfg.save('attn17_4.sdfg')
    print('attn17_4.sdfg')

    # softmax_sdfg.apply_transformations([VectorizeSDFG], validate_all=True, validate=True, print_report=True)

    dace_model.sdfg.save('attn18.sdfg')
=======
>>>>>>> 5e71b851
    print('attn18.sdfg')

    softmax_sdfg.validate()

    softmax_sdfg.expand_library_nodes()

    print('attn_last.sdfg')

    # compiler_cuda_args = Config.get("compiler", "cuda", "args")
    # compiler_cuda_args += " -g -G"
    # Config.set("compiler", "cuda", "args", value=compiler_cuda_args)
    #
    # Config.set("compiler", "use_cache", value=True)

    dace_outputs1 = dace_model(input.clone())

    diff = np.abs(dace_outputs1.detach().numpy() -
                  pt_outputs[0].detach().numpy())

    assert np.max(diff) < 1e-6<|MERGE_RESOLUTION|>--- conflicted
+++ resolved
@@ -36,21 +36,19 @@
 from dace.transformation.interstate.nested_map_fusion import NestedMapFusion
 from dace.transformation.interstate.remove_unused_states import RemoveUnusedStates
 from dace.transformation.interstate.state_elimination import EmptyStateElimination
-<<<<<<< HEAD
 from dace.libraries.standard.nodes.barrier import Barrier
 from dace.transformation.interstate.gpu_transform_sdfg import GPUTransformSDFG
 from dace.transformation.dataflow.vectorization import Vectorization
 from dace.transformation.dataflow.vectorize_sdfg import VectorizeSDFG
 
-=======
 from dace.transformation.interstate.warp_all_reduce_detection import WarpAllReduceDetectionNoTasklet
 from dace.transformation.pattern_matching import enumerate_matches
 from dace.transformation.transformation import PatternNode
 from transformers import BertConfig, BertLayer
->>>>>>> 5e71b851
 
 from daceml.pytorch import DaceModule
 from daceml.transformation import ConstantFolding, parameter_to_transient
+from dace import Config
 
 
 def test_bert_encoder(gpu, default_implementation, sdfg_name):
@@ -516,7 +514,6 @@
                                                 validate_all=True,
                                                 print_report=True)
 
-<<<<<<< HEAD
     dace_model.sdfg.save('attn17_1.sdfg')
     print('attn17_1.sdfg')
 
@@ -556,14 +553,13 @@
     # softmax_sdfg.apply_transformations([VectorizeSDFG], validate_all=True, validate=True, print_report=True)
 
     dace_model.sdfg.save('attn18.sdfg')
-=======
->>>>>>> 5e71b851
     print('attn18.sdfg')
 
     softmax_sdfg.validate()
 
     softmax_sdfg.expand_library_nodes()
 
+    dace_model.sdfg.save('attn_last.sdfg')
     print('attn_last.sdfg')
 
     # compiler_cuda_args = Config.get("compiler", "cuda", "args")
