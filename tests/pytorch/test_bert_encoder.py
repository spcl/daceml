--- conflicted
+++ resolved
@@ -4,7 +4,6 @@
 import dace
 from dace.sdfg import sdfg as dace_sdfg
 
-<<<<<<< HEAD
 import daceml.onnx as donnx
 from dace.sdfg import state as dace_state
 from daceml.pytorch import DaceModule
@@ -51,13 +50,8 @@
 from dace.libraries.standard.nodes.barrier import Barrier
 from dace.transformation.interstate.gpu_transform_sdfg import GPUTransformSDFG
 
-
 from dace.config import Config
 from daceml.transformation import ConstantFolding, parameter_to_transient
-=======
-from daceml.pytorch import DaceModule
-from daceml.transformation import parameter_to_transient
->>>>>>> 1c836e4b
 
 
 def test_bert_encoder(gpu, default_implementation, sdfg_name):
@@ -105,7 +99,6 @@
             assert any(
                 (hasattr(n, "environments") and "cuBLAS" in n.environments or
                  hasattr(n, "implementation") and n.implementation == "cuBLAS")
-<<<<<<< HEAD
                 for n, _ in dace_model.sdfg.all_nodes_recursive())
 
 
@@ -141,10 +134,8 @@
     assert np.max(diff) < 1e-5
 
 
+@pytest.mark.pure
 def test_bert_encoder_transformations():
-    default_impl = donnx.default_implementation
-    donnx.default_implementation = "pure"
-
     batch_size = 8
     seq_len = 64
     hidden_size = 16
@@ -152,14 +143,20 @@
     num_attention_heads = 8
     intermediate_size = 128
 
-
     input = torch.randn([batch_size, seq_len, hidden_size])
 
-    ptmodel = BertLayer(BertConfig(hidden_size=hidden_size, num_hidden_layers=num_hidden_layers, max_position_embeddings=seq_len,
-                                   num_attention_heads=num_attention_heads, intermediate_size=intermediate_size)).eval()
+    ptmodel = BertLayer(
+        BertConfig(hidden_size=hidden_size,
+                   num_hidden_layers=num_hidden_layers,
+                   max_position_embeddings=seq_len,
+                   num_attention_heads=num_attention_heads,
+                   intermediate_size=intermediate_size)).eval()
     pt_outputs = ptmodel(input.clone())
 
-    dace_model = DaceModule(ptmodel, dummy_inputs=input.clone(), cuda=False, train=False)
+    dace_model = DaceModule(ptmodel,
+                            dummy_inputs=input.clone(),
+                            cuda=False,
+                            train=False)
 
     # Transformed version
 
@@ -201,9 +198,11 @@
     subgraphs = list(enumerate_matches(dace_model.sdfg, pattern_graph))
     print(len(subgraphs))
 
-    assert(len(subgraphs) == 1)
+    assert (len(subgraphs) == 1)
     softmax_subgraph = subgraphs[0]
-    softmax_nsdfg: sdfg_nodes.NestedSDFG = nest_state_subgraph(softmax_subgraph.graph.parent, softmax_subgraph.graph, softmax_subgraph, 'softmax_nsdfg')
+    softmax_nsdfg: sdfg_nodes.NestedSDFG = nest_state_subgraph(
+        softmax_subgraph.graph.parent, softmax_subgraph.graph,
+        softmax_subgraph, 'softmax_nsdfg')
 
     softmax_sdfg: dace_sdfg.SDFG = softmax_nsdfg.sdfg
     softmax_state: dace_state.SDFGState = softmax_sdfg.nodes()[0]
@@ -222,35 +221,44 @@
 
     # remove view nodes
 
-
-    softmax_sdfg.apply_transformations_repeated([SqueezeViewRemove], validate_all=True, print_report=True)
+    softmax_sdfg.apply_transformations_repeated([SqueezeViewRemove],
+                                                validate_all=True,
+                                                print_report=True)
 
     dace_model.sdfg.save('attn2_2.sdfg')
     print('attn2_2.sdfg')
 
     # eliminate trivial map dimensions
 
-    softmax_state.parent.apply_transformations_repeated([TrivialMapElimination, TrivialMapRangeElimination],
-                                                        validate_all=True, print_report=True)
+    softmax_state.parent.apply_transformations_repeated(
+        [TrivialMapElimination, TrivialMapRangeElimination],
+        validate_all=True,
+        print_report=True)
 
     dace_model.sdfg.save('attn3.sdfg')
     print('attn3.sdfg')
 
     # split last dimension out of 4 dimensional maps
 
-
-    pattern = sdutil.node_path_graph(dace.nodes.MapEntry(dace.nodes.Map('_', [], [])))
-    occurences = [(subgraph.nodes()[0], subgraph.graph) for subgraph in enumerate_matches(softmax_sdfg, pattern)]
+    pattern = sdutil.node_path_graph(
+        dace.nodes.MapEntry(dace.nodes.Map('_', [], [])))
+    occurences = [(subgraph.nodes()[0], subgraph.graph)
+                  for subgraph in enumerate_matches(softmax_sdfg, pattern)]
     for map_entry, state in occurences:
         if map_entry.map.range.dims() == 4:
-            print("Applying MapExpansion tranformation ", state.label, ". Nodes:", map_entry)
-            entries = MapExpansion.apply_to(sdfg=state.parent, map_entry=map_entry)
+            print("Applying MapExpansion tranformation ", state.label,
+                  ". Nodes:", map_entry)
+            entries = MapExpansion.apply_to(sdfg=state.parent,
+                                            map_entry=map_entry)
             assert len(entries) == 4
-            print("Applying MapCollapse tranformation ", state.label, ". Nodes:", map_entry)
-            new_entry, new_exit = MapCollapse.apply_to(sdfg=state.parent,
-                                                       _outer_map_entry=entries[0],
-                                                       _inner_map_entry=entries[1])
-            print("Applying MapCollapse tranformation again ", state.label, ". Nodes:", map_entry)
+            print("Applying MapCollapse tranformation ", state.label,
+                  ". Nodes:", map_entry)
+            new_entry, new_exit = MapCollapse.apply_to(
+                sdfg=state.parent,
+                _outer_map_entry=entries[0],
+                _inner_map_entry=entries[1])
+            print("Applying MapCollapse tranformation again ", state.label,
+                  ". Nodes:", map_entry)
             MapCollapse.apply_to(sdfg=state.parent,
                                  _outer_map_entry=new_entry,
                                  _inner_map_entry=entries[2])
@@ -260,17 +268,20 @@
 
     # apply strip mining for future use as warps
 
-
-    pattern = sdutil.node_path_graph(dace.nodes.MapEntry(dace.nodes.Map('_', [], [])))
+    pattern = sdutil.node_path_graph(
+        dace.nodes.MapEntry(dace.nodes.Map('_', [], [])))
 
     for subgraph in enumerate_matches(softmax_sdfg, pattern):
         map_entry: sdfg_nodes.MapEntry = subgraph.nodes()[0]
         if map_entry.map.range.dims() == 1:
-            print("Applying StripMining tranformation ", subgraph.graph.label, ". Nodes:", subgraph.nodes())
+            print("Applying StripMining tranformation ", subgraph.graph.label,
+                  ". Nodes:", subgraph.nodes())
             StripMining.apply_to(sdfg=subgraph.graph.parent,
-                                 options={'tile_size': seq_len // 32,
-                                          'tiling_type': dace.TilingType.CeilRange,
-                                          'divides_evenly': True},
+                                 options={
+                                     'tile_size': seq_len // 32,
+                                     'tiling_type': dace.TilingType.CeilRange,
+                                     'divides_evenly': True
+                                 },
                                  _map_entry=map_entry)
 
     dace_model.sdfg.validate()
@@ -280,80 +291,99 @@
 
     # add temp transient
 
-    pattern = sdutil.node_path_graph(dace.nodes.MapExit(dace.nodes.Map('_', [], [])),
-                                     dace.nodes.MapExit(dace.nodes.Map('_', [], [])),
-                                     dace.nodes.MapExit(dace.nodes.Map('_', [], [])))
-    occurences = [(subgraph.nodes(), subgraph.graph) for subgraph in enumerate_matches(softmax_sdfg, pattern)]
+    pattern = sdutil.node_path_graph(
+        dace.nodes.MapExit(dace.nodes.Map('_', [], [])),
+        dace.nodes.MapExit(dace.nodes.Map('_', [], [])),
+        dace.nodes.MapExit(dace.nodes.Map('_', [], [])))
+    occurences = [(subgraph.nodes(), subgraph.graph)
+                  for subgraph in enumerate_matches(softmax_sdfg, pattern)]
     for nodes, state in occurences:
         if state.edges_between(nodes[0], nodes[1])[0].data.wcr:
-            print("Applying AccumulateTransient tranformation ", state.label, ". Nodes:", nodes)
-            AccumulateTransient.apply_to(sdfg=state.parent, map_exit=nodes[0], outer_map_exit=nodes[1])
+            print("Applying AccumulateTransient tranformation ", state.label,
+                  ". Nodes:", nodes)
+            AccumulateTransient.apply_to(sdfg=state.parent,
+                                         map_exit=nodes[0],
+                                         outer_map_exit=nodes[1])
 
     dace_model.sdfg.save('attn3_3.sdfg')
     print('attn3_3.sdfg')
 
     # nest all maps into states
 
-    softmax_sdfg.apply_transformations_repeated([NestMaps], validate_all=True, print_report=True)
+    softmax_sdfg.apply_transformations_repeated([NestMaps],
+                                                validate_all=True,
+                                                print_report=True)
 
     dace_model.sdfg.save('attn4.sdfg')
     print('attn4.sdfg')
 
     # nest access nodes into maps
 
-
-    softmax_sdfg.apply_transformations_repeated([
-        NestExitAccessNode, NestEntryAccessNode, RemoveUnusedAccessNode], validate_all=True, print_report=True)
+    softmax_sdfg.apply_transformations_repeated(
+        [NestExitAccessNode, NestEntryAccessNode, RemoveUnusedAccessNode],
+        validate_all=True,
+        print_report=True)
 
     dace_model.sdfg.save('attn5.sdfg')
     print('attn5.sdfg')
 
-
-    softmax_sdfg.apply_transformations_repeated([NestedSDFGFusion], validate_all=True, print_report=True)
+    softmax_sdfg.apply_transformations_repeated([NestedSDFGFusion],
+                                                validate_all=True,
+                                                print_report=True)
 
     dace_model.sdfg.save('attn6.sdfg')
     print('attn6.sdfg')
 
     softmax_sdfg.apply_transformations_repeated(
-        [CleanNestedSDFGConnectors, RemoveDanglingAccessNodes, NestTransients], validate_all=True, print_report=True)
-
+        [CleanNestedSDFGConnectors, RemoveDanglingAccessNodes, NestTransients],
+        validate_all=True,
+        print_report=True)
 
     dace_model.sdfg.save('attn7.sdfg')
     print('attn7.sdfg')
 
     # Buggy behavior of TrivialMapRangeElimination that leaves empty map that can't be removed with
     # TrivialMapElimination helps here by blocking even more serious bug in ContantPropagation later
-    softmax_sdfg.apply_transformations_repeated([TrivialMapRangeElimination, TrivialMapElimination], validate_all=True, print_report=True)
+    softmax_sdfg.apply_transformations_repeated(
+        [TrivialMapRangeElimination, TrivialMapElimination],
+        validate_all=True,
+        print_report=True)
 
     dace_model.sdfg.save('attn7_1.sdfg')
     print('attn7_1.sdfg')
 
-
-    softmax_sdfg.apply_transformations_repeated([NestMapContent], validate_all=True, print_report=True)
+    softmax_sdfg.apply_transformations_repeated([NestMapContent],
+                                                validate_all=True,
+                                                print_report=True)
 
     dace_model.sdfg.save('attn8.sdfg')
     print('attn8.sdfg')
 
-
-    softmax_sdfg.apply_transformations_repeated([NestedMapFusion], validate_all=True, print_report=True)
+    softmax_sdfg.apply_transformations_repeated([NestedMapFusion],
+                                                validate_all=True,
+                                                print_report=True)
 
     dace_model.sdfg.save('attn9.sdfg')
     print('attn9.sdfg')
 
     softmax_sdfg.apply_transformations_repeated(
-        [CleanNestedSDFGConnectors, RemoveDanglingAccessNodes, NestTransients], validate_all=True, print_report=True)
+        [CleanNestedSDFGConnectors, RemoveDanglingAccessNodes, NestTransients],
+        validate_all=True,
+        print_report=True)
 
     dace_model.sdfg.save('attn10.sdfg')
     print('attn10.sdfg')
 
-
-    softmax_sdfg.apply_transformations_repeated([UnifyInOutNestedSDFGConnectors], validate_all=True, print_report=True)
+    softmax_sdfg.apply_transformations_repeated(
+        [UnifyInOutNestedSDFGConnectors], validate_all=True, print_report=True)
 
     dace_model.sdfg.save('attn11.sdfg')
     print('attn11.sdfg')
 
-
-    softmax_sdfg.apply_transformations_repeated([WarpAllReduceDetectionNoTasklet], validate_all=True, print_report=True)
+    softmax_sdfg.apply_transformations_repeated(
+        [WarpAllReduceDetectionNoTasklet],
+        validate_all=True,
+        print_report=True)
 
     dace_model.sdfg.save('attn11_1.sdfg')
     print('attn11_1.sdfg')
@@ -363,20 +393,23 @@
     dace_model.sdfg.save('attn11_2.sdfg')
     print('attn11_2.sdfg')
 
-
-    softmax_sdfg.apply_transformations_repeated([AddNestedSDFGInputConnector], validate_all=True, print_report=True)
+    softmax_sdfg.apply_transformations_repeated([AddNestedSDFGInputConnector],
+                                                validate_all=True,
+                                                print_report=True)
 
     dace_model.sdfg.save('attn11_3.sdfg')
     print('attn11_3.sdfg')
 
-
-    softmax_sdfg.apply_transformations_repeated([RemoveReadSDFGConnectors], validate_all=True, print_report=True)
+    softmax_sdfg.apply_transformations_repeated([RemoveReadSDFGConnectors],
+                                                validate_all=True,
+                                                print_report=True)
 
     dace_model.sdfg.save('attn12.sdfg')
     print('attn12.sdfg')
 
-
-    softmax_sdfg.apply_transformations_repeated([NestTransients], validate_all=True, print_report=True)
+    softmax_sdfg.apply_transformations_repeated([NestTransients],
+                                                validate_all=True,
+                                                print_report=True)
 
     dace_model.sdfg.save('attn12_1.sdfg')
     print('attn12_1.sdfg')
@@ -384,119 +417,149 @@
     # TODO: it should be done in transformation that can detect if barrier removable or not
     pattern = sdutil.node_path_graph(Barrier)
 
-    matches = [(subgraph.graph, subgraph.nodes()) for subgraph in enumerate_matches(softmax_sdfg, pattern)]
+    matches = [(subgraph.graph, subgraph.nodes())
+               for subgraph in enumerate_matches(softmax_sdfg, pattern)]
     for state, nodes in matches:
         print("Match found in state", state.label, ". Nodes:", nodes)
 
-        EmptyStateElimination.apply_to(state.parent, empty_state=state, verify=False)
+        EmptyStateElimination.apply_to(state.parent,
+                                       empty_state=state,
+                                       verify=False)
 
     dace_model.sdfg.save('attn12_2.sdfg')
     print('attn12_2.sdfg')
 
-
-    softmax_sdfg.apply_transformations_repeated([CleanNestedWrites], validate_all=True, print_report=True)
+    softmax_sdfg.apply_transformations_repeated([CleanNestedWrites],
+                                                validate_all=True,
+                                                print_report=True)
 
     dace_model.sdfg.save('attn13.sdfg')
     print('attn13.sdfg')
 
-
-    softmax_sdfg.apply_transformations_repeated([RemoveUnusedStates], validate_all=True, print_report=True)
+    softmax_sdfg.apply_transformations_repeated([RemoveUnusedStates],
+                                                validate_all=True,
+                                                print_report=True)
 
     dace_model.sdfg.save('attn14.sdfg')
     print('attn14.sdfg')
 
-
-    softmax_sdfg.apply_transformations_repeated(
-        [PruneConnectors], validate_all=True, print_report=True)
+    softmax_sdfg.apply_transformations_repeated([PruneConnectors],
+                                                validate_all=True,
+                                                print_report=True)
 
     dace_model.sdfg.save('attn14_1.sdfg')
     print('attn14_1.sdfg')
 
-    softmax_sdfg.apply_transformations_repeated(
-        [RemoveDanglingAccessNodes], validate_all=True, print_report=True)
+    softmax_sdfg.apply_transformations_repeated([RemoveDanglingAccessNodes],
+                                                validate_all=True,
+                                                print_report=True)
 
     dace_model.sdfg.save('attn15.sdfg')
     print('attn15.sdfg')
 
-
-    softmax_sdfg.apply_transformations_repeated([ConstantPropagation], validate_all=True, print_report=True)
+    softmax_sdfg.apply_transformations_repeated([ConstantPropagation],
+                                                validate_all=True,
+                                                print_report=True)
 
     dace_model.sdfg.save('attn15_1.sdfg')
     print('attn15_1.sdfg')
 
-    softmax_sdfg.apply_transformations_repeated([EmptyStateElimination], validate_all=True, print_report=True)
+    softmax_sdfg.apply_transformations_repeated([EmptyStateElimination],
+                                                validate_all=True,
+                                                print_report=True)
 
     dace_model.sdfg.save('attn15_2.sdfg')
     print('attn15_2.sdfg')
 
-    softmax_sdfg.apply_transformations_repeated([NestedMapFusion], validate_all=True, print_report=True)
+    softmax_sdfg.apply_transformations_repeated([NestedMapFusion],
+                                                validate_all=True,
+                                                print_report=True)
 
     dace_model.sdfg.save('attn15_3.sdfg')
     print('attn15_3.sdfg')
 
-    softmax_sdfg.apply_transformations_repeated([CleanNestedSDFGConnectors, RemoveDanglingAccessNodes],
-                                                validate_all=True, print_report=True)
+    softmax_sdfg.apply_transformations_repeated(
+        [CleanNestedSDFGConnectors, RemoveDanglingAccessNodes],
+        validate_all=True,
+        print_report=True)
 
     dace_model.sdfg.save('attn15_3_1.sdfg')
     print('attn15_3_1.sdfg')
 
-    softmax_sdfg.apply_transformations_repeated([UnifyInOutNestedSDFGConnectors], validate_all=True, print_report=True)
+    softmax_sdfg.apply_transformations_repeated(
+        [UnifyInOutNestedSDFGConnectors], validate_all=True, print_report=True)
 
     dace_model.sdfg.save('attn15_6.sdfg')
     print('attn15_6.sdfg')
 
-    softmax_sdfg.apply_transformations_repeated([RemoveReadSDFGConnectors], validate_all=True, print_report=True)
+    softmax_sdfg.apply_transformations_repeated([RemoveReadSDFGConnectors],
+                                                validate_all=True,
+                                                print_report=True)
 
     dace_model.sdfg.save('attn15_6_1.sdfg')
     print('attn15_6_1.sdfg')
 
-    softmax_sdfg.apply_transformations_repeated([NestTransients], validate_all=True, print_report=True)
+    softmax_sdfg.apply_transformations_repeated([NestTransients],
+                                                validate_all=True,
+                                                print_report=True)
 
     dace_model.sdfg.save('attn15_7.sdfg')
     print('attn15_7.sdfg')
 
-    softmax_sdfg.apply_transformations_repeated([CleanNestedSDFGConnectors], validate_all=True, print_report=True)
+    softmax_sdfg.apply_transformations_repeated([CleanNestedSDFGConnectors],
+                                                validate_all=True,
+                                                print_report=True)
 
     dace_model.sdfg.save('attn16.sdfg')
     print('attn16.sdfg')
-
-
-
 
     # remove all barriers
     # TODO: it should be done in transformation that can detect if barrier removable or not
     pattern = sdutil.node_path_graph(Barrier)
 
     for subgraph in enumerate_matches(softmax_sdfg, pattern):
-        print("Match found in state", subgraph.graph.label, ". Nodes:", subgraph.nodes())
-
-        EmptyStateElimination.apply_to(subgraph.graph.parent, empty_state=subgraph.graph, verify=False)
+        print("Match found in state", subgraph.graph.label, ". Nodes:",
+              subgraph.nodes())
+
+        EmptyStateElimination.apply_to(subgraph.graph.parent,
+                                       empty_state=subgraph.graph,
+                                       verify=False)
 
     dace_model.sdfg.save('attn16_2.sdfg')
     print('attn16_2.sdfg')
 
-
-    softmax_sdfg.apply_transformations_repeated([EmptyStateElimination], validate_all=True, print_report=True)
+    softmax_sdfg.apply_transformations_repeated([EmptyStateElimination],
+                                                validate_all=True,
+                                                print_report=True)
 
     dace_model.sdfg.save('attn16_3.sdfg')
     print('attn16_3.sdfg')
 
     softmax_sdfg.apply_transformations_repeated([
-        NestedMapFusion, CleanNestedSDFGConnectors, RemoveDanglingAccessNodes, NestTransients,
-        UnifyInOutNestedSDFGConnectors, RemoveReadSDFGConnectors], validate_all=True, print_report=True)
+        NestedMapFusion, CleanNestedSDFGConnectors, RemoveDanglingAccessNodes,
+        NestTransients, UnifyInOutNestedSDFGConnectors,
+        RemoveReadSDFGConnectors
+    ],
+                                                validate_all=True,
+                                                print_report=True)
 
     dace_model.sdfg.save('attn16_4.sdfg')
     print('attn16_4.sdfg')
 
     # it fails with strict_transform enabled for some reason
-    softmax_sdfg.apply_transformations([GPUTransformSDFG], validate_all=True, print_report=True, options={'strict_transform': False})
+    softmax_sdfg.apply_transformations([GPUTransformSDFG],
+                                       validate_all=True,
+                                       print_report=True,
+                                       options={'strict_transform': False})
 
     dace_model.sdfg.save('attn17.sdfg')
     print('attn17.sdfg')
 
     # GPUTransformSDFG incorrectly wraps Tasklets of NestedSDFGs deep in the nesting hierarchy with empty maps
     # it is easier to fix it here by applying TrivialMapElimination
-    softmax_sdfg.apply_transformations_repeated([TrivialMapElimination], validate_all=True, print_report=True)
+    softmax_sdfg.apply_transformations_repeated([TrivialMapElimination],
+                                                validate_all=True,
+                                                print_report=True)
 
     dace_model.sdfg.save('attn18.sdfg')
     print('attn18.sdfg')
@@ -514,15 +577,7 @@
 
     dace_outputs1 = dace_model(input.clone())
 
-    diff = np.abs(dace_outputs1.detach().numpy() - pt_outputs[0].detach().numpy())
-
-    assert np.max(diff) < 1e-6
-
-    donnx.default_implementation = default_impl
-
-
-if __name__ == "__main__":
-    test_bert_encoder_transformations()
-=======
-                for n, _ in dace_model.sdfg.all_nodes_recursive())
->>>>>>> 1c836e4b
+    diff = np.abs(dace_outputs1.detach().numpy() -
+                  pt_outputs[0].detach().numpy())
+
+    assert np.max(diff) < 1e-6