"""Automatic Differentiation of SDFGStates.
   This module exposes the add_backward_pass method that can be used to add a backward pass to an
   SDFGState.
"""
import ast
import astunparse
import collections
import copy
import logging
import numbers
from typing import List, Tuple, Set, Dict, Union, Deque, cast, Optional, Callable

import dace
import dace.sdfg.nodes as nd
import dace.transformation.transformation as xf
import sympy as sp
from dace import Memlet, SDFG, SDFGState
from dace import dtypes, data as dt
from dace.codegen.targets.cpp import is_write_conflicted_with_reason
from dace.frontend.operations import detect_reduction_type
from dace.sdfg import graph as dgraph, state as dstate, utils as dutils, infer_types

from daceml.autodiff.base_abc import (BackwardContext, BackwardResult,
                                      AutoDiffException,
                                      find_backward_implementation)
from daceml.autodiff.utils import cast_consts_to_type
from daceml.onnx.forward_implementation_abc import ONNXForward
from daceml.onnx.nodes.onnx_op import ONNXOp, ONNXSum
from daceml.util.utils import find_str_not_in_set, in_edge_with_name

ReverseNodeReturnType = Tuple[nd.Node, BackwardResult]

log = logging.getLogger(__name__)


def _strings_to_symbols(strings: Set[str]) -> Set[sp.Symbol]:
    return {sp.symbols(string) for string in strings}


def _symbols_to_strings(symbs: Set[sp.Symbol]) -> Set[str]:
    return {str(symb) for symb in symbs}


def generate_grad_connector_names(
        existing_connectors: Set[str],
        forward_connector_names: List[str]) -> Dict[str, str]:
    """ Choose connector names for the gradients of all forward connectors.

        :param existing_connectors: existing connectors on the node.
        :param forward_connector_names: the list of connectors to generate names for.
        :returns: a mapping from entries in ``forward_connector_names`` to names for those entries.
    """

    # copy
    existing_connectors = set(existing_connectors)

    names = {}
    for n in sorted(forward_connector_names):
        result = find_str_not_in_set(existing_connectors, n + "_gradient")
        names[n] = result
        existing_connectors.add(result)

    return names


def is_initialization_state(state: SDFGState) -> bool:
    """ Check if state is an initialization state, i.e. it initializes one or more arrays with zero values
    """
    for n in state.data_nodes():
        if len(state.out_edges(n)) > 0:
            return False
    return True


def code_to_exprs(code: str, inputs: Set[str],
                  outputs: Set[str]) -> Dict[str, sp.Expr]:
    """ Convert a python string to a set of (simplified) symbolic sympy expressions. Currently, this
        supports only code consisting of assignment statements.

        :param code: the code to convert
        :param inputs: the inputs (i.e. the defined variables) for the code
        :param outputs: the outputs to generate simplified expressions for
        :return: map from outputs to symbolic expressions
    """

    inputs = list(inputs)
    outputs = list(outputs)

    code_fn = """
def symbolic_execution({}):
    # define functions from cmath.h
    from sympy import exp, log
    def log2(x):
        return log(x, 2)
    def log10(x):
        return log(x, 10)
    from sympy import sin, cos, tan, asin, acos, atan, sinh, cosh, tanh, asinh, acosh, atanh
    from sympy import sin, cos, tan, asin, acos, atan, sinh, cosh, tanh, asinh, acosh, atanh
    from sympy import Pow as pow, sqrt
    from sympy import sign, floor, ceiling as ceil, Abs as abs, Abs as fabs
    from sympy import Max as max, Min as min
    from sympy import Max as fmax, Min as fmin
    from sympy import erf
{}
    return {}
    """
    code_fn = code_fn.format(
        ", ".join(inputs),
        "\n".join("    " + line.strip() for line in code.split("\n")),
        ", ".join(outputs),
    )

    try:
        # need to have dace so things like `dace.float32(1)` work
        temp_globals = {'dace': dace}
        exec(code_fn, temp_globals)

        # no idea why, but simply calling symbolic_execution doesn't work
        results = temp_globals["symbolic_execution"](
            *[sp.symbols(inp) for inp in inputs])

        if len(outputs) > 1:
            return dict(zip(outputs, results))
        else:
            return {outputs[0]: results}
    except Exception as e:
        raise AutoDiffException(
            "Exception occured while attempting to symbolically execute code:\n{}"
            .format(code)) from e


def _is_int_value(value, target_value: int) -> bool:
    if isinstance(value, numbers.Integral):
        return value == target_value

    if len(value.free_symbols) > 0 or int(value) != target_value:
        return False

    return True


def _invert_access(access: dace.AccessType) -> dace.AccessType:
    if access == dace.AccessType.ReadOnly:
        return dace.AccessType.WriteOnly
    elif access == dace.AccessType.WriteOnly:
        return dace.AccessType.ReadOnly
    return access


def _add_through_connector(node: Union[nd.MapEntry, nd.MapExit]):
    i = 1
    while ("IN_{}".format(i) in node.in_connectors
           or "OUT_{}".format(i) in node.out_connectors):
        i += 1
    assert node.add_in_connector("IN_{}".format(i))
    assert node.add_out_connector("OUT_{}".format(i))
    return "IN_{}".format(i), "OUT_{}".format(i)


def _invert_map_connector(conn):
    if conn.startswith("IN"):
        return "OUT" + conn[2:]
    elif conn.startswith("OUT"):
        return "IN" + conn[3:]
    else:
        raise AutoDiffException(
            "Could not parse map connector '{}'".format(conn))


def _has_inplace_operation(state: dace.SDFGState) -> bool:
    """Returns true if state has any inplace operations
    Note that this method is currently much stronger than required; some of the constraints can be
    loosened in the future.
    """

    sdfg = state.parent

    # check that each data descriptor has at most one access nodes
    seen_accesses: Set[str] = set()
    for node in state.nodes():
        if isinstance(node, nd.AccessNode):
            if node.data in seen_accesses:
                return True
            seen_accesses.add(node.data)

    # Edges with scalar memlets can be used to connect two code nodes together. If this feature is
    # used, it should be done using a new scalar every time.
    # When a scalar is used in a code -> code edge, it should also have an AccessNode that refers to it.
    seen_scalars = set()
    for edge in state.edges():
        memlet_data = edge.data.data
        if (isinstance(sdfg.arrays[memlet_data], dt.Scalar)
                and isinstance(edge.src, nd.CodeNode)
                and isinstance(edge.dst, nd.CodeNode)):
            if memlet_data in seen_scalars or memlet_data in seen_accesses:
                return True
            seen_scalars.add(memlet_data)
    return False


def _walk_up_memlet_tree_through_view_nodes(
    sdfg, forward_state, start_name
) -> Tuple[Union[dt.Scalar, dt.Array], str, Deque[Tuple[str, dt.Data,
                                                        Memlet]]]:
    """ Starting from the (singular) access node for ``start_name`` in ``forward_state``, walk up the
        memlet path until a non-view node is reached

        :param sdfg: the forward sdfg
        :param forward_state: the forward state
        :param start_name: the name of the array to start at
        :return: the descriptor at the root of the path, the name at the root of the path, the list of
                 array names, view data descriptor and memlets encountered along the path.
    """
    forwarded_name = start_name
    view_nodes_to_clone: Deque[Tuple[str, dt.Data,
                                     Memlet]] = collections.deque()
    if isinstance(sdfg.arrays[start_name], dt.View):
        # this is complicated slightly by views: we need to walk up the memlet path until we reach a
        # non-view access node. We then need to replicate the sequence of views in the backward SDFG.
        query = [
            n for n in forward_state.nodes()
            if isinstance(n, nd.AccessNode) and n.data == start_name
        ]
        if len(query) != 1:
            raise AutoDiffException(
                f"Could not find access node to forward with data {start_name}"
            )
        current_node = query[0]
        while isinstance(sdfg.arrays[current_node.data], dt.View):

            in_edges = forward_state.in_edges(current_node)
            if len(in_edges) != 1:
                raise AutoDiffException(
                    f"Expected view node with in degree 1, got {len(in_edges)} for view node {current_node}"
                )
            if not isinstance(in_edges[0].src, nd.AccessNode):
                raise AutoDiffException(
                    f"Expected view node {current_node} to be connected to access node, got {in_edges[0].src}"
                    f" (of type {type(in_edges[0].src)})")
            view_nodes_to_clone.append(
                (current_node.data, sdfg.arrays[current_node.data],
                 in_edges[0].data))
            current_node = in_edges[0].src
            forwarded_name = current_node.data

    return sdfg.arrays[forwarded_name], forwarded_name, view_nodes_to_clone


def _path_src_node_in_subgraph(edge: dgraph.MultiConnectorEdge,
                               subgraph: dstate.StateSubgraphView):
    path_src = subgraph.memlet_path(edge)[0].src
    return path_src in subgraph.nodes()


class BackwardPassGenerator:
    """ Class that holds the state for one backward pass creation.

        See autodiff.py, _reverse_NestedSDFG and pytorch.py for examples of usage.

        :param state: the forward pass to differentiate should be in this state
        :param given_gradients: the outputs that gradients must be provided for (i.e. access nodes will be created for
               these)
        :param required_gradients: the inputs to generate gradients for
        :param backward_sdfg: the sdfg the backward pass will be contained in. If it is the same as the forward_sdfg,
                              outputs must be a list containing a single scalar.
        :param backward_state: the state which the backward pass should be added to (must be added to `backward_sdfg`
                               before calling this method).
        :param zero_non_transients: Whether non-transient gradient buffers should be zero initialized in the backward
                                    SDFG.
        :param apply_strict: whether to apply strict transformations before creating the backward pass.
    """
    def __init__(
            self,
            *,
            sdfg: SDFG,
            state: SDFGState,
            given_gradients: List[Union[nd.AccessNode, str]],
            required_gradients: List[Union[nd.AccessNode, str]],
            backward_sdfg: SDFG,  # this can be the same as SDFG
            backward_state: SDFGState,
            zero_non_transients: bool,
            apply_strict=False):

        if backward_state not in backward_sdfg.nodes():
            raise AutoDiffException(
                "Expected to find backward_state in backward_sdfg")

        def str_to_access(data: str, source: str) -> nd.AccessNode:
            matches = [
                node for node in state.nodes()
                if isinstance(node, nd.AccessNode) and node.data == data
            ]
            # Unused in model
            if len(matches) == 0:
                return None
            if len(matches) > 1:
                raise AutoDiffException(
                    "Expected to find exactly one node with data"
                    " '{}' in {}, but found {}".format(data, source,
                                                       len(matches)))
            return matches[0]

        given_gradients = [
            n if isinstance(n, nd.AccessNode) else str_to_access(n, "outputs")
            for n in given_gradients
        ]
        required_gradients = [
            n if isinstance(n, nd.AccessNode) else str_to_access(n, "inputs")
            for n in required_gradients
        ]
        required_gradients = [n for n in required_gradients if n is not None]

        self.given_gradients = given_gradients
        self.required_gradients = required_gradients

        self.input_names = {n.data for n in required_gradients}
        self.output_names = {n.data for n in given_gradients}

        self.sdfg = sdfg
        self.forward_state = state
        self.backward_sdfg = backward_sdfg
        self.backward_state: SDFGState = backward_state

        #: arrays descs for the gradients
        self.backward_grad_arrays: Dict[str, dt.Array] = {}

        #: arrays descs for inputs that are required from the forward pass
        self.backward_input_arrays: Dict[str, dt.Array] = {}

        #: mapping from forward node -> backward node, and forward map -> backward map
        self.reverse_map: Dict[nd.Node, Union[nd.Node, nd.Map]] = {}

        #: for replicated nodes from the fwd pass: mapping from fwd node to
        #: replicated node
        self.replicated_map: Dict[nd.Node, nd.Node] = {}

        #: mapping from forward_node -> BackwardResult for that node
        self.result_map: Dict[nd.Node, BackwardResult] = {}

        #: mapping from forward name to gradient name for arrays
        self.array_grad_map: Dict[str, str] = {}

        # checks if backward has already been applied
        self._applied = False
        self.apply_strict = apply_strict
        self.zero_non_transients = zero_non_transients

        for outp in self.given_gradients:
            if outp not in self.forward_state:
                raise AutoDiffException(
                    "Could not find output {} in state {}".format(
                        outp, self.forward_state))

        for inp in self.required_gradients:
            if inp not in self.forward_state:
                raise AutoDiffException(
                    "Could not find input {} in state {}".format(
                        inp, self.forward_state))

        # check for inplace operations (i.e. duplicated access nodes)
        if _has_inplace_operation(self.forward_state):
            raise AutoDiffException(
                "Inplace operations are currently not supported in autodiff")

        if sdfg is backward_sdfg:
            # this only makes sense if the output is a single scalar.
            if len(given_gradients) != 1:
                raise AutoDiffException(
                    "When the forward sdfg is the same as the backward sdfg, outputs must be a"
                    "single scalar")
            if not _is_int_value(
                    sdfg.arrays[given_gradients[0].data].total_size, 1):
                raise AutoDiffException(
                    "When the forward sdfg is the same as the backward sdfg, outputs must be a"
                    "single scalar")
            self.separate_sdfgs = False
        else:
            self.separate_sdfgs = True

        self.completion_hooks: List[Callable[[BackwardPassGenerator],
                                             None]] = []

    def _expand_nodes(self, subgraph: dstate.StateSubgraphView) -> bool:
        """ Expand all library nodes in the graph to pure implementations. Returns whether something was expanded
        """

        expanded_something = False
        for node, state in subgraph.all_nodes_recursive():
            if isinstance(state, dstate.StateSubgraphView):
                state = state.graph

            # check if the node exists in the backward implementation repository
            if find_backward_implementation(state.parent, state,
                                            node) is not None:
                continue

            # only check others if we didn't break out of the above loop
            if isinstance(node, ONNXOp):
<<<<<<< HEAD
                for impl in ONNXForward.registered_implementations(
                        node.schema.name):

=======
                impls = ONNXForward.registered_implementations(
                    node.schema.name)

                # order the implementations so that implementations containing "pure" are tried first
                impls = [i for name, i in impls if "pure" in name
                         ] + [i for name, i in impls if "pure" not in name]
                for impl in impls:
>>>>>>> a096cf00
                    if impl.forward_can_be_applied(node, state, self.sdfg):
                        # try to apply the expansion
                        class Expansion(xf.ExpandTransformation):
                            environments = impl.environments if hasattr(
                                impl, "environments") else []
                            _expansion_result = None

                            @classmethod
                            def expansion(cls, node, state, sdfg):
                                return impl.forward(node, state, sdfg)

                            @staticmethod
                            def annotates_memlets() -> bool:
                                return True

                        Expansion._match_node = xf.PatternNode(type(node))
                        Expansion.apply_to(state.parent,
                                           verify=False,
                                           _match_node=node)
                        expanded_something = True
                        break

            # This could later on be changed to check if the expansion is differentiable and if not, move
            # on to the next expansion. For now we will just apply the first one that matches, prioritizing ones that
            # have "pure" in the name
            if isinstance(node,
                          nd.LibraryNode) and not isinstance(node, ONNXOp):
                # try to select an expansion
                if hasattr(node, "implementations"):
                    implementations = node.implementations

                    pure_candidates = [
                        name for name, impl in sorted(implementations.items())
                        if "pure" in name
                    ]
                    if len(pure_candidates) > 0:
                        expansion = pure_candidates[0]
                    else:
                        expansion = node.implementation
                else:
                    expansion = node.implementation

                node.implementation = expansion
                node.expand(state.parent, state)
                expanded_something = True

        return expanded_something

    def _disambiguate_direction_dependent_views(self):
        """ Consider the following subgraph:
            (A) -- y --> (n) -- x --> (C)
            In dace, if B is a View node and A and C are access nodes, and y and x both have data set to A.data and
            B.data respectively, the semantics of the graph depend on the order in which it is executed, i.e. reversing
            the subgraph doesn't perform as expected anymore. To disambiguate this case, we set y.data to the View's
            data.
        """

        for n in self.forward_state.nodes():
            if isinstance(
                    n, nd.AccessNode) and type(n.desc(self.sdfg)) is dt.View:
                in_edges = self.forward_state.in_edges(n)
                out_edges = self.forward_state.out_edges(n)

                if len(in_edges) == 1 and len(out_edges) == 1:
                    A = in_edges[0].src
                    y = in_edges[0].data
                    C = out_edges[0].dst
                    x = out_edges[0].data
                    if (isinstance(A, nd.AccessNode)
                            and isinstance(C, nd.AccessNode)
                            and y.data == A.data and x.data == C.data):

                        # flip the memlet
                        y.subset, y.other_subset = y.other_subset, y.subset
                        y.data = n.data
                        y.try_initialize(self.sdfg, self.forward_state,
                                         in_edges[0])

    def backward(
        self
    ) -> Tuple[BackwardResult, Dict[str, dt.Array], Dict[str, dt.Array]]:
        """ Generate the backward pass in backward_state.

            :return: tuple of:
                     * the backward result (see :class:`~daceml.autodiff.backward_implementation.BackwardResult`)
                     * dict of data descriptors for the gradients (i.e. the outputs of the backward pass)
                     * dict of data descriptors of required outputs from the forward pass. These need to be added to the
                       parent SDFG of the backward pass.
        """

        if self._applied:
            raise AutoDiffException(
                "Backward may only be called once. Instantiate a new BackwardPassGenerator."
            )

        forward_subgraph = self._find_subgraph_to_differentiate()

        # expand until there is nothing left to expand
        while self._expand_nodes(forward_subgraph):
            # Nodes have been expanded again on the expanded graph; recalculate the forward graph
            forward_subgraph = self._find_subgraph_to_differentiate()

        if self.apply_strict:
            self.sdfg.apply_strict_transformations()
            forward_subgraph = self._find_subgraph_to_differentiate()

        # check that all edges are float
        for edge, parent_subgraph in forward_subgraph.all_edges_recursive():
            if isinstance(parent_subgraph, SDFGState):
                parent_sdfg = parent_subgraph.parent
            elif isinstance(parent_subgraph, dstate.StateSubgraphView):
                parent_sdfg = parent_subgraph.graph.parent
            elif isinstance(parent_subgraph, SDFG):
                # if there are any fancy things on the interstate edges we should probably throw an error
                continue
            else:
                raise AutoDiffException("Unexpected subgraph structure")

            if edge.data.data:
                edge_type = parent_sdfg.arrays[edge.data.data].dtype
                if edge_type not in [dace.float16, dace.float32, dace.float64]:
                    raise AutoDiffException(
                        f"Expected Subgraph to differentiate to only contain float edges, but data {edge.data}"
                        f" on edge {edge} has type {edge_type}")

        self._disambiguate_direction_dependent_views()

        # recursively reverse the subgraph
        self._reverse_subgraph(forward_subgraph)

        self._applied = True

        # in some cases (accessnode -> accessnode), the descriptors for the gradients of the function outputs are not
        # added yet. Add them now

        for given_grad in sorted(self.given_gradients, key=lambda k: k.data):
            if self.array_grad_name(
                    given_grad.data) not in self.backward_sdfg.arrays:
                self._add_gradient_data_descriptor(given_grad.data)

        # execute hooks
        for hook in self.completion_hooks:
            hook(self)

        # prepare the output
        required_grad_names = {
            name.data: self.array_grad_name(name.data)
            for name in self.required_gradients
        }
        given_grad_names = {
            name.data: self.array_grad_name(name.data)
            for name in self.given_gradients
        }

        # set mapping from gradient name to whether it should be zeroed out on
        # initialization
        zero_init: Dict[str, bool] = {}
        for node, bres in self.result_map.items():
            for zname, zinit in bres.zero_init.items():
                # Reverse lookup
                cname = next(k for k, v in bres.required_grad_names.items()
                             if v == zname)
                for e in forward_subgraph.in_edges_by_connector(node, cname):
                    zero_init[e.data.data] = zinit
                for e in forward_subgraph.out_edges_by_connector(node, cname):
                    zero_init[e.data.data] = zinit

        result = BackwardResult(required_grad_names=required_grad_names,
                                given_grad_names=given_grad_names,
                                zero_init=zero_init)
        return result, self.backward_grad_arrays, self.backward_input_arrays

    def _find_subgraph_to_differentiate(self) -> dstate.StateSubgraphView:
        """ Determine which nodes we need to reverse; this forms the subgraph we will differentiate:
            we do a reverse BFS and a forward BFS, then take the intersection of nodes found.

            To calculate the gradients for a node x in ``required_gradients``, we need to sum up consider the gradient
            contributions from every node y where x is used as an input. We thus first do a forward BFS. Also, the
            gradient contributions of all nodes that are not connected by a path to a ``given_gradient`` node are
            implicitly zero. Thus, we take the intersection of the two BFSs.
        """
        forward_nodes = {
            n
            for e in self.forward_state.bfs_edges(self.required_gradients)
            for n in [e.src, e.dst]
        }
        backward_nodes = {
            n
            for e in self.forward_state.bfs_edges(self.given_gradients,
                                                  reverse=True)
            for n in [e.src, e.dst]
        }

        forward_subgraph = dstate.StateSubgraphView(
            self.forward_state,
            list(forward_nodes.intersection(backward_nodes)))
        return forward_subgraph

    def array_grad_name(self, forward_name: str) -> str:
        """ Return the gradient name of a name from the forward pass """
        if forward_name not in self.array_grad_map:
            self.array_grad_map[forward_name] = \
                find_str_not_in_set(set(self.backward_sdfg.arrays), forward_name + "_gradient")

        return self.array_grad_map[forward_name]

    def _init_grad(self, data: str):
        """ Add a state where `data` is initialized with zero.
            self.sdfg.arrays[data] should have type Union[dt.Array, dt.Scalar, dt.View]
        """
        arr = self.backward_sdfg.arrays[data]

        # No need to initialize if gradients point to outputs
        if not self.zero_non_transients and not arr.transient:
            return

        state = self.backward_sdfg.add_state_before(self.backward_state,
                                                    label="init_" + data)

        scalar = 0
        if dtypes.can_access(dtypes.ScheduleType.CPU_Multicore, arr.storage):
            cuda = False
        elif dtypes.can_access(dtypes.ScheduleType.GPU_Default, arr.storage):
            cuda = True
        else:
            raise ValueError(f"Unsupported storage {arr.storage}")

        if type(arr) is dt.Array or type(arr) is dt.Scalar:
            state.add_mapped_tasklet(
                "_init_" + data + "_", {
                    "i{}".format(i): "0:{}".format(shape)
                    for i, shape in enumerate(arr.shape)
                }, {},
                "__out = {}".format(scalar), {
                    "__out":
                    dace.Memlet.simple(
                        data, ", ".join("i{}".format(i)
                                        for i in range(len(arr.shape))))
                },
                schedule=dtypes.ScheduleType.GPU_Device
                if cuda else dtypes.ScheduleType.Default,
                external_edges=True)
        elif type(arr) is dt.View:
            # not need to initialize: the viewed array will always be visited
            # (since a view can never be a required grad), and thus the viewed array will be initialized.
            pass
        else:
            raise AutoDiffException(
                "Unsupported data descriptor {}".format(arr))

    def _reverse_subgraph(self, subgraph: dstate.StateSubgraphView):
        """ Reverse a given subgraph. All nodes in the subgraph will be reversed. """

        # a reversed topological sort is a topological sort on the reverse graph
        for node in reversed(
                list(
                    dutils.dfs_topological_sort(subgraph,
                                                subgraph.source_nodes()))):

            try:
                # output names on the forward node
                # (for which the gradient will be connected as an input on the reverse node)
                given_gradients = [
                    edge.src_conn for edge in subgraph.out_edges(node)
                    if _path_src_node_in_subgraph(edge, subgraph)
                ]

                # input names on the forward node that gradients should be generated for
                required_gradients = [
                    edge.dst_conn for edge in subgraph.in_edges(node)
                    if _path_src_node_in_subgraph(edge, subgraph)
                ]

                reversed_node, backward_result = self._get_reverse_node(
                    node, given_gradients, required_gradients)

                self.reverse_map[node] = reversed_node
                self.result_map[node] = backward_result

                # connect the required inputs of the reverse node:
                # the gradients ...
                self._connect_given_gradients(subgraph, node)
                # ... and any required input values from the forward pass

                ####################################
                # Determine which inputs we need to connect.
                # these are the in_connectors on the reverse node, minus the gradients.
                # (these are connected in _connect_given_gradients)
                required_inputs = set(reversed_node.in_connectors).difference(
                    backward_result.given_grad_names.values())
                required_inputs = {c: c for c in required_inputs}
                self._connect_forward_inputs(node, reversed_node,
                                             required_inputs)

                if isinstance(node, nd.AccessNode):

                    # this means we are writing out a grad to an array.
                    # initialize the gradient if it hasn't been initialized already (this can also happen in
                    # _connect_given_gradients
                    array_grad_name = self.array_grad_name(node.data)
                    if array_grad_name not in self.backward_sdfg.arrays:
                        # this grad hasn't been written before: initialize it
                        self._add_gradient_data_descriptor(node.data)

                    # we need to make all incoming gradients sum
                    if self.backward_state.in_degree(reversed_node) > 1:
                        summation_node = ONNXSum(f"sum_{array_grad_name}")

                        grad_desc = self.backward_sdfg.arrays[array_grad_name]
                        cuda = False
                        # connect each incoming edge to the summation node
                        for i, edge in enumerate(
                                self.backward_state.in_edges(reversed_node)):

                            intermediate_desc = copy.deepcopy(grad_desc)

                            intermediate_desc.transient = True
                            intermediate_name = self.backward_sdfg.add_datadesc(
                                f"{array_grad_name}_contribution_{i}",
                                intermediate_desc,
                                find_new_name=True)
                            access_intermediate = self.backward_state.add_access(
                                intermediate_name)

                            for mte in self.backward_state.memlet_tree(edge):
                                mte.data.data = intermediate_name
                            new_edge = self.backward_state.add_edge(
                                edge.src, edge.src_conn, access_intermediate,
                                None, edge.data)
                            self._set_wcr_sum_if_needed(new_edge)
                            summation_node.add_in_connector(f"data_0__{i}")
                            self.backward_state.add_edge(
                                access_intermediate, None, summation_node,
                                f"data_0__{i}",
                                self.backward_sdfg.make_array_memlet(
                                    intermediate_name))
                            self.backward_state.remove_edge(edge)

                        self.backward_state.add_edge(
                            summation_node, "sum", reversed_node, None,
                            self.backward_sdfg.make_array_memlet(
                                array_grad_name))

                        if dtypes.can_access(dtypes.ScheduleType.CPU_Multicore,
                                             grad_desc.storage):
                            pass
                        elif dtypes.can_access(dtypes.ScheduleType.GPU_Default,
                                               grad_desc.storage):
                            summation_node.schedule = dtypes.ScheduleType.GPU_Default
                        else:
                            raise ValueError(
                                f"Unsupported storage {grad_desc.storage}")
                    elif self.backward_state.in_degree(reversed_node) == 1:
                        self._set_wcr_sum_if_needed(
                            self.backward_state.in_edges(reversed_node)[0])

            except AutoDiffException as e:
                raise AutoDiffException("Failed at node {}: {}".format(
                    node, str(e))) from e

    def _set_wcr_sum_if_needed(self, edge: dgraph.MultiConnectorEdge):
        """ Set the WCR to sum for all edges along the path of edge, if needed.

            :param edge: the root edge to start from
        """

        add_wcr = False

        # this method assumes that the memlet tree is iterated from the root backwards
        for path_edge in self.backward_state.memlet_tree(edge):

            # set the wcr to sum temporarily so that the following works
            old_wcr = path_edge.data.wcr
            path_edge.data.wcr = "lambda x, y: x + y"
            if is_write_conflicted_with_reason(self.backward_state, path_edge):
                # if we have a write conflict, we need WCR
                add_wcr = True
            path_edge.data.wcr = old_wcr

            # count the amount of in edges per connector
            connector_in_edges = collections.defaultdict(int)
            for _, _, _, dst_conn, _ in self.backward_state.in_edges(
                    path_edge.dst):
                connector_in_edges[dst_conn] += 1

            more_than_one_edge_to_connector = any(
                v > 1 for v in connector_in_edges.values())

            if more_than_one_edge_to_connector:
                add_wcr = True

        if add_wcr:
            for tree_edge in self.backward_state.memlet_tree(edge):
                tree_edge.data.wcr = "lambda x, y: x + y"
            self._init_grad(edge.data.data)

    def _add_gradient_data_descriptor(self, data_name: str):
        """ Add the data descriptor for the gradient for `data_name`.
            :param data_name: the name of the forward descriptor.
        """
        grad_name = self.array_grad_name(data_name)

        if grad_name in self.backward_sdfg.arrays:
            raise AutoDiffException(
                f"descriptor for gradient of {data_name} ({grad_name}) already exists"
            )

        array = self.sdfg.arrays[data_name]

        if type(array) not in [dt.Scalar, dt.Array, dt.View]:
            raise AutoDiffException(
                "Unsupported data descriptor {}".format(array))

        cloned_datadesc = copy.deepcopy(array)

        # only the grads of the inputs and the outputs are not transient
        cloned_datadesc.transient = data_name not in self.input_names and data_name not in self.output_names

        self.backward_grad_arrays[grad_name] = cloned_datadesc
        self.backward_sdfg.arrays[grad_name] = copy.deepcopy(cloned_datadesc)

    def _connect_given_gradients(self, subgraph: dstate.StateSubgraphView,
                                 forward_node):
        """ Connect the gradients of the outputs of forward_node as inputs to the corresponding reverse node. """

        for edge in subgraph.out_edges(forward_node):
            if not _path_src_node_in_subgraph(edge, subgraph):
                # skip connecting edges for which we don't need to generate grads.
                continue

            src_node, output_conn, dest_node, input_conn, memlet = edge
            if detect_reduction_type(memlet.wcr) not in [
                    None,
                    dtypes.ReductionType.Sum,
            ]:
                raise AutoDiffException(
                    "Unsupported reduction type {} on memlet".format(
                        detect_reduction_type(memlet.wcr)))

            memlet = copy.deepcopy(memlet)

            # remove the WCR since these are now read edges
            memlet.wcr = None

            grad_name = self.array_grad_name(memlet.data)
            if grad_name not in self.backward_sdfg.arrays:
                # this grad hasn't been written before: initialize it
                self._add_gradient_data_descriptor(memlet.data)
            memlet.data = grad_name

            self.backward_state.add_edge(
                self.reverse_map[dest_node],
                self._lookup_required_grad_name(dest_node, input_conn),
                self.reverse_map[forward_node],
                self._lookup_given_grad_name(forward_node, output_conn),
                memlet,
            )

    def _connect_forward_inputs(self, forward_node: nd.Node,
                                backward_node: nd.Node,
                                required_inputs: Dict[str, str]):
        """ Connect the reversed node of `forward_node` to all required non-gradient inputs.

            There are non-trivial points to handle:
            1. When we read an input from an accessnode in the forward pass, we need to route through maps in the
               backward pass.
            2. In some cases, we need to save the value of a connector to an array so that the backward pass can
               read it.
               For now, this is only supported when the node is at the "top level" of the SDFG, since it's quite
               difficult to handle otherwise (you have to decide whether to recompute or to store the value, and you
               have to store the value once for every iteration in the map)

            :param forward_node: the forward node.
            :param backward_node: the backward node. This must not necessarily be a reversed node.
            :param required_inputs: the inputs to connect to the backward node. These inputs must exist on the forward
                                    node. The dict maps the fwd pass connector we require to the connector that we.
                                    should connect to.
        """

        # DEADLINE MODE: this assert should be true for sanity's sake but it
        # isn't a the moment

        # if set(required_inputs).difference(forward_node.in_connectors):
        #     missing_connectors = \
        #         set(required_inputs).difference(forward_node.in_connectors)
        #     raise ValueError(f"Can't connect connectors"
        #                      f" {missing_connectors} to {backward_node} "
        #                      f"because they don't exist on the corresponding "
        #                      f"forward node {forward_node}")

        # note we use forward state here: we might need to connect inputs that are not in the
        # forward pass
        input_edges_to_connect = (
            edge for edge in self.forward_state.in_edges(forward_node)
            if edge.dst_conn in required_inputs)

        for edge in input_edges_to_connect:

            edge_src = edge.src
            next_required_inputs: Dict[Optional[str], Optional[str]]
            replicated_edge_src: nd.Node
            replicated_edge_src_conn: str
            if isinstance(edge_src, nd.MapEntry):
                # in the map case, the map must already exist in the bwd pass
                # (the following function call internally asserts this)
                replicated_edge_src = self._find_backward_entry_node_for_map_entry(
                    edge_src)
                new_in_conn, new_out_conn = _add_through_connector(
                    replicated_edge_src)

                replicated_edge_src_conn = new_out_conn

                # the inverse connector of edge.src_conn should be connected
                # to the new through connector we made
                next_required_inputs = {
                    _invert_map_connector(edge.src_conn): new_in_conn
                }

            else:
                replicated_edge_src_conn = edge.src_conn

                if edge_src in self.replicated_map:
                    replicated_edge_src = self.replicated_map[edge_src]
                else:
                    # node has not been replicated yet: do it now
                    replicated_edge_src = copy.deepcopy(edge_src)
                    self.backward_state.add_node(replicated_edge_src)

                if isinstance(edge_src, nd.AccessNode):
                    is_base_level = self.forward_state.scope_dict(
                    )[edge_src] is None
                    data_name = edge_src.data
                    data_desc = copy.deepcopy(edge_src.desc(self.sdfg))
                    if self.separate_sdfgs:
                        # need to copy over the descriptor from the forward pass
                        if data_name not in self.backward_sdfg.arrays:
                            self.backward_sdfg.add_datadesc(
                                data_name, data_desc)

                    if isinstance(data_desc, dt.View) or not is_base_level:
                        next_required_inputs = {None: None}
                    else:
                        # base-case: we have reached a bottom level AccessNode.

                        # this value must be forwarded.
                        if data_name not in self.backward_input_arrays:
                            self.backward_input_arrays[data_name] = data_desc

                        if self.separate_sdfgs:
                            # because we need to forward this, the descriptor
                            # is no longer transient
                            data_desc.transient = False

                        # because this is the base-case there is no recursive call
                        # in this branch; next_required_inputs stays empty
                        next_required_inputs = {}
                elif isinstance(edge_src, nd.Tasklet):
                    # in the tasklet case, we need to connect all inputs
                    next_required_inputs = {
                        c: c
                        for c in edge_src.in_connectors
                    }
                else:
                    raise AutoDiffException("Unsupported node")

            new_edge_data = copy.deepcopy(edge.data)
            if isinstance(edge.src, nd.CodeNode) and isinstance(
                    edge.dst, nd.CodeNode):
                # code->code edges have a small special case:
                # we need to copy the descriptor
                data_name = new_edge_data.data
                data_desc = self.sdfg.arrays[data_name]
                if self.separate_sdfgs:
                    self.backward_sdfg.add_datadesc(data_name, data_desc)
                else:
                    new_data_name = self.backward_sdfg.add_datadesc(
                        data_name, data_desc, find_new_name=True)
                    new_edge_data.data = new_data_name

            # add the new edge
            self.backward_state.add_edge(replicated_edge_src,
                                         replicated_edge_src_conn,
                                         backward_node,
                                         required_inputs[edge.dst_conn],
                                         new_edge_data)

            if next_required_inputs:
                # if there are any required inputs on the new node, we need to
                # recursively call
                self._connect_forward_inputs(edge.src, replicated_edge_src,
                                             next_required_inputs)

    def _lookup_required_grad_name(self, node: nd.Node, connector: str) -> str:
        if node not in self.result_map:
            raise AutoDiffException(
                "Attempted to access gradient of {}"
                " before the backward node was created".format(node))
        return self.result_map[node].required_grad_names[connector]

    def _lookup_given_grad_name(self, node: nd.Node, connector: str) -> str:
        if node not in self.result_map:
            raise AutoDiffException(
                "Attempted to access gradient of {}"
                " before the backward node was created".format(node))
        return self.result_map[node].given_grad_names[connector]

    def _find_backward_entry_node_for_map_entry(
            self, entry_node: nd.MapEntry) -> nd.MapExit:
        """Find the entry node in the backward pass corresponding to the exit node opened by
        `entry_node` (where `entry_node` is a node from the forward pass).
        """
        src_candidates = [
            cast(nd.MapExit, node) for node in self.backward_state.nodes()
            if isinstance(node, nd.MapEntry)
            and node.map == self.reverse_map[entry_node.map]
        ]
        if len(src_candidates) != 1:
            # this shouldn't happen; if we are within a scope, the exit nodes
            # for the scope should already exist in the backward pass
            raise AutoDiffException("Invalid graph")

        return src_candidates[0]

    def _get_reverse_node(self, node, given_gradients,
                          required_gradients) -> ReverseNodeReturnType:
        """ Add the reverse node for a node from the forward pass to the backward pass, and return it.

            Resolution order:
            1) check for methods on this class
            2) check the backward pass repository

            :param node: node on the forward pass
            :param given_gradients: output names on the forward node (for which the gradient will be connected as
                                           an input on the reverse node)
            :param required_gradients: input name on the forward node that the gradient should be generated for
            :return: the reversed node and gradient names for the connectors
        """
        log.debug("Reversing {}".format(node))

        # (1)
        if hasattr(self, "_reverse_" + type(node).__name__):
            return getattr(self, "_reverse_" + type(node).__name__)(
                node, given_gradients, required_gradients)

        # (2)
        impl = find_backward_implementation(self.sdfg,
                                            forward_state=self.forward_state,
                                            node=node)
        if impl is not None:
            backward_node, backward_result = impl.backward(
                forward_node=node,
                context=BackwardContext(
                    forward_state=self.forward_state,
                    forward_sdfg=self.sdfg,
                    backward_state=self.backward_state,
                    backward_sdfg=self.backward_sdfg,
                    backward_generator=self,
                ),
                given_gradients=given_gradients,
                required_gradients=required_gradients)
            if isinstance(backward_node, nd.CodeNode):
                backward_node.schedule = node.schedule
            if isinstance(
                    backward_node, nd.NestedSDFG
            ) and backward_node.schedule is not dtypes.ScheduleType.Default:
                infer_types._set_default_schedule_types(
                    backward_node.sdfg, backward_node.schedule, True)
                infer_types._set_default_storage_types(backward_node.sdfg,
                                                       backward_node.schedule)
            return backward_node, backward_result

        raise AutoDiffException(
            "Unable to differentiate node type {}. Either add a pure forward implementation "
            "or a backward implementation to progress.".format(type(node)))

    def _reverse_NestedSDFG(
        self,
        node: nd.NestedSDFG,
        given_gradients: List[str],
        required_gradients: List[str],
    ) -> ReverseNodeReturnType:
        # check that the nested SDFG only has one state
        state_to_diff: SDFGState
        if len(node.sdfg.nodes()) != 1:
            # however we make an exception for initialization states; these are ignored
            is_init_state = [(state, is_initialization_state(state))
                             for state in node.sdfg.nodes()]
            num_non_init_states = sum(b for _, b in is_init_state)
            if num_non_init_states > 1:
                raise AutoDiffException(
                    "A nested SDFG may consist of at most one state (with the "
                    "exception of initalization states), found {} states".
                    format(num_non_init_states))
            state_to_diff = [state for state, b in is_init_state if not b][0]
        else:
            state_to_diff = node.sdfg.nodes()[0]

        reverse_sdfg = dace.SDFG(node.sdfg.name + "_backward")
        backward_state = reverse_sdfg.add_state()
        # recursive call
        gen = BackwardPassGenerator(sdfg=node.sdfg,
                                    state=state_to_diff,
                                    given_gradients=given_gradients,
                                    required_gradients=required_gradients,
                                    backward_sdfg=reverse_sdfg,
                                    backward_state=backward_state,
                                    zero_non_transients=True)
        backward_result, _, backward_input_arrays = gen.backward()

        # we need to defer add edges until after the arrays have been added because creation of the nested
        # sdfg fails otherwise
        deferred_edges = []

        inputs = set(backward_result.given_grad_names[name]
                     for name in sorted(given_gradients))
        # loop through the arrays that we need from the forward pass
        for name, desc in sorted(backward_input_arrays.items()):
            # if the name is not already passed to the reverse SDFG node ...
            if name not in required_gradients and name not in node.in_connectors:
                # ... this array needs to be forwarded out of the forward SDFG (i.e. it is an intermediate value)
                # 1) add it to the current SDFG, and to self.backward_input_arrays
                # 2) add an out connector to the forward nested SDFG, add a write node to the current state, and an edge
                #    from the output to there
                # 3) add a read node to the backward state, and an edge into it

                desc, forwarded_name, _ = _walk_up_memlet_tree_through_view_nodes(
                    node.sdfg, state_to_diff, name)

                # (1)
                new_name = find_str_not_in_set(set(self.sdfg.arrays),
                                               forwarded_name + "_forwarded")
                if new_name in self.sdfg.arrays or new_name in self.backward_input_arrays:
                    raise AutoDiffException(
                        "Attempted to create array with name '{}', but it already existed"
                        .format(new_name))

                self.sdfg.add_datadesc(new_name, copy.deepcopy(desc))
                self.backward_input_arrays[new_name] = copy.deepcopy(desc)

                if self.separate_sdfgs:
                    to_add = copy.deepcopy(desc)
                    to_add.transient = False
                    self.backward_sdfg.add_datadesc(new_name, to_add)

                # (2)
                node.sdfg.arrays[forwarded_name].transient = False
                assert node.add_out_connector(forwarded_name)
                write = self.forward_state.add_write(new_name)
                self.forward_state.add_edge(
                    node, forwarded_name, write, None,
                    self.sdfg.make_array_memlet(new_name))

                # (3)
                read = self.backward_state.add_read(new_name)
                deferred_edges.append(
                    dict(
                        u=read,
                        u_connector=None,
                        v_connector=forwarded_name,
                        memlet=self.backward_sdfg.make_array_memlet(new_name)))
                inputs.add(forwarded_name)
            else:
                inputs.add(name)

        outputs = set(backward_result.required_grad_names[name]
                      for name in required_gradients)

        for inp in inputs:
            reverse_sdfg.arrays[inp].transient = False
        for outp in outputs:
            reverse_sdfg.arrays[outp].transient = False

        # actually create the sdfg and return it
        nsdfg = self.backward_state.add_nested_sdfg(
            reverse_sdfg,
            None,
            inputs=inputs,
            outputs=outputs,
        )

        for edge_args in deferred_edges:
            edge_args["v"] = nsdfg
            self.backward_state.add_edge(**edge_args)

        return nsdfg, BackwardResult(
            required_grad_names=backward_result.required_grad_names,
            given_grad_names=backward_result.given_grad_names)

    def _reverse_AccessNode(
        self,
        node: nd.AccessNode,
        given_gradients: List[str],
        required_gradients: List[str],
    ) -> ReverseNodeReturnType:
        rev = nd.AccessNode(self.array_grad_name(node.data),
                            access=_invert_access(node.access))
        self.backward_state.add_node(rev)
        return rev, BackwardResult(required_grad_names={None: None},
                                   given_grad_names={None: None})

    def _reverse_MapEntry(
        self,
        node: nd.MapEntry,
        given_gradients: List[str],
        required_gradients: List[str],
    ) -> ReverseNodeReturnType:

        required_grad_names = {
            n: _invert_map_connector(n)
            for n in required_gradients
        }
        given_grad_names = {
            n: _invert_map_connector(n)
            for n in given_gradients
        }
        result = BackwardResult(required_grad_names=required_grad_names,
                                given_grad_names=given_grad_names)
        rev = nd.MapExit(self.reverse_map[node.map])

        for _, conn in sorted(given_grad_names.items()):
            assert rev.add_in_connector(conn)

        for _, conn in sorted(required_grad_names.items()):
            assert rev.add_out_connector(conn)

        self.backward_state.add_node(rev)
        return rev, result

    def _reverse_MapExit(
        self,
        node: nd.MapExit,
        given_gradients: List[str],
        required_gradients: List[str],
    ):
        self.reverse_map[node.map] = copy.deepcopy(node.map)

        rev = nd.MapEntry(self.reverse_map[node.map])
        for conn in sorted(node.in_connectors):
            assert rev.add_in_connector(conn)

        for conn in sorted(node.out_connectors):
            assert rev.add_out_connector(conn)

        self.backward_state.add_node(rev)
        # yapf: disable
        return (
            rev,
            BackwardResult(required_grad_names={
                n: _invert_map_connector(n)
                for n in required_gradients
            },
                given_grad_names={
                    n: _invert_map_connector(n)
                    for n in given_gradients
                }),
        )
        # yapf: enable

    def _reverse_Tasklet(
        self,
        tasklet: nd.Tasklet,
        given_gradients: List[str],
        required_gradients: List[str],
    ) -> ReverseNodeReturnType:

        if tasklet.language is not dtypes.Language.Python:
            raise AutoDiffException(
                "Expected tasklet with language Python, got language {}".
                format(tasklet.language))

        # tasklets should have scalar inputs (can be relaxed)
        for _, _, _, _, memlet in self.forward_state.in_edges(tasklet):
            try:
                _is_int_value(memlet.subset.num_elements(), 1)
            except AutoDiffException as e:
                raise AutoDiffException(
                    "Autodiff only supported for tasklets with scalar inputs and outputs"
                ) from e

        for _, _, _, _, memlet in self.forward_state.out_edges(tasklet):
            try:
                _is_int_value(memlet.subset.num_elements(), 1)
            except AutoDiffException as e:
                raise AutoDiffException(
                    "Autodiff only supported for tasklets with scalar inputs and outputs"
                ) from e

        code_str = tasklet.code.as_string
        output_exprs = code_to_exprs(code_str, tasklet.in_connectors,
                                     tasklet.out_connectors)

        # for each output that an input is used in, there will be an entry for the expression of the
        # grad in this list in the final code snippet. When we generate the final code for the
        # reverse tasklet, we need to add them all up.
        rev_code = collections.defaultdict(list)

        # the outputs of the reversed nodes are the grads of inputs of the original node
        rev_outputs = set()
        rev_inputs = set()

        result = BackwardResult(required_grad_names={}, given_grad_names={})

        # symbol generator to use for CSE
        symbol_generator = sp.numbered_symbols()

        code = ""

        for output_conn in sorted(given_gradients):

            # for each output_conn...
            for inp in sorted(required_gradients):
                # ...add the code to generate {inp}_grad

                if inp not in result.required_grad_names:
                    # pick a name for the gradient
                    rev_output_grad_name = find_str_not_in_set(
                        rev_outputs, inp + "_gradient")
                    result.required_grad_names[inp] = rev_output_grad_name
                    rev_outputs.add(rev_output_grad_name)
                else:
                    rev_output_grad_name = result.required_grad_names[inp]

                output_expr = output_exprs[output_conn]

                # symbolically differentiate the output w.r.t inp
                diff_expr = output_expr.diff(sp.symbols(inp))

                # do common subexpression elimination
                sub_expressions, diff_expr = sp.cse(diff_expr,
                                                    symbols=symbol_generator)

                diff_expr = diff_expr[0]

                if diff_expr.atoms(sp.Derivative):
                    # the final result contains a call to sp.Derivative
                    raise AutoDiffException(
                        "Unable to symbolically differentiate expression: {}".
                        format(diff_expr.expr))

                if output_conn not in result.given_grad_names:
                    # pick a name for the input gradient
                    rev_input_grad_name = find_str_not_in_set(
                        rev_inputs, output_conn + "_gradient")
                    result.given_grad_names[output_conn] = rev_input_grad_name
                else:
                    rev_input_grad_name = result.given_grad_names[output_conn]

                input_symbols = diff_expr.free_symbols\
                    .union(s for _, e in sub_expressions for s in e.free_symbols)\
                    .difference(e for e, _ in sub_expressions)

                rev_inputs |= _symbols_to_strings(input_symbols) | {
                    rev_input_grad_name
                }

                diff_code_str = "{input} * ({diff_expr})".format(
                    input=rev_input_grad_name, diff_expr=str(diff_expr))
                # small hack: our heaviside is lowercase
                diff_code_str = diff_code_str.replace("Heaviside", "heaviside")

                diff_code_str = astunparse.unparse(SympyCleaner().visit(
                    ast.parse(diff_code_str)))

                sub_expression_code_strs = "\n".join(
                    f"{target} = {expression}"
                    for target, expression in sub_expressions)

                # get the the final type of the gradient: this is just the type of the input connector we creating the
                # gradient for
                cands = list(
                    self.forward_state.in_edges_by_connector(tasklet, inp))
                if len(cands) != 1:
                    raise AutoDiffException(
                        f"Unexpected graph structure, could not find input edge for connector {inp}"
                        f" on tasklet {tasklet}")

                converted_code = cast_consts_to_type(
                    diff_code_str, self.sdfg.arrays[cands[0].data.data].dtype)
                converted_code = converted_code.replace("\n", " ")

                converted_sub_expressions = cast_consts_to_type(
                    sub_expression_code_strs,
                    self.sdfg.arrays[cands[0].data.data].dtype)

                code += converted_sub_expressions + "\n"
                rev_code[rev_output_grad_name].append(converted_code)

        for output, exprs in sorted(rev_code.items()):
            code += "\n" + output + " = " + " + ".join(exprs)
        rev = nd.Tasklet("_" + tasklet.label + "_reverse_",
                         inputs=rev_inputs,
                         outputs=rev_outputs,
                         code=code,
                         debuginfo=tasklet.debuginfo)
        self.backward_state.add_node(rev)
        return rev, result


class SympyCleaner(ast.NodeTransformer):
    def visit_Name(self, node):
        if node.id == "pi":
            return ast.copy_location(
                ast.parse("(3.141592653589)").body[0], node)
        else:
            return self.generic_visit(node)<|MERGE_RESOLUTION|>--- conflicted
+++ resolved
@@ -396,11 +396,6 @@
 
             # only check others if we didn't break out of the above loop
             if isinstance(node, ONNXOp):
-<<<<<<< HEAD
-                for impl in ONNXForward.registered_implementations(
-                        node.schema.name):
-
-=======
                 impls = ONNXForward.registered_implementations(
                     node.schema.name)
 
@@ -408,7 +403,6 @@
                 impls = [i for name, i in impls if "pure" in name
                          ] + [i for name, i in impls if "pure" not in name]
                 for impl in impls:
->>>>>>> a096cf00
                     if impl.forward_can_be_applied(node, state, self.sdfg):
                         # try to apply the expansion
                         class Expansion(xf.ExpandTransformation):
