--- conflicted
+++ resolved
@@ -402,13 +402,8 @@
         for name, param in self._exported_parameters.items():
             onnx_name = clean_onnx_name(name)
             if param.requires_grad:
-<<<<<<< HEAD
-                autodiff_library.Array.make_parameter(self.sdfg, onnx_name)
-
-=======
                 autodiff_library.ParameterArray.make_parameter(
                     self.sdfg, onnx_name)
->>>>>>> f3cf5689
         return self.sdfg
 
     def _add_gradient_buffers(self) -> List[str]:
