import collections
import logging
import os
import tempfile
from functools import wraps
from typing import Optional, Tuple, Callable, OrderedDict, Type

import dace
import onnx
import torch
import torch.nn as nn
from dace.codegen import compiled_sdfg
from torch.onnx import TrainingMode

from daceml.pytorch.module_codegen import compile_and_get_function
from daceml.autodiff.pytorch import make_backward_function
from daceml.onnx import ONNXModel
from daceml.onnx.shape_inference import infer_shapes
from daceml.util import utils, find_str_not_in_set

log = logging.getLogger(__name__)


class DaceModule(nn.Module):
    """ A wrapper that converts a PyTorch ``nn.Module`` to a PyTorch compatible data-centric ``nn.Module``.

        :param module: the model to wrap.
        :param dummy_inputs: a tuple of tensors to use as input when tracing ``model``.
        :param cuda: if ``True``, the module will execute using CUDA. If ``None``, it will be detected from the
                     ``module``.
        :param training: whether to use train mode when tracing ``model``.
        :param backward: whether to enable the backward pass.
        :param apply_strict: whether to apply strict transforms after conversion (this generally improves performance,
                             but can be slow).
        :param sdfg_name: the name to give to the sdfg (defaults to ``dace_model``).
        :param auto_optimize: whether to apply automatic optimizations.

        :Example:

            >>> from daceml.pytorch import DaceModule
            >>> class MyModule(nn.Module):
            ...     def forward(self, x):
            ...        x = torch.log(x)
            ...        x = torch.sqrt(x)
            ...        return x
            >>> module = MyModule()
            >>> module(torch.ones(2))
            tensor([0., 0.])
            >>> dace_module = DaceModule(module)
            >>> dace_module(torch.ones(2))
            Automatically expanded library node "Log_0" with implementation "onnxruntime".
            Automatically expanded library node "Sqrt_1" with implementation "onnxruntime".
            tensor([0., 0.])
    """
    def __init__(self,
                 module: nn.Module,
                 dummy_inputs: Optional[Tuple[torch.Tensor]] = None,
                 cuda: Optional[bool] = None,
                 training: bool = False,
                 backward=False,
                 apply_strict: bool = True,
                 auto_optimize: bool = True,
                 sdfg_name: Optional[str] = None):
        super(DaceModule, self).__init__()

        self.backward = backward
        self.model = module
        self.dace_model: Optional[ONNXModel] = None
        self.training = training
        self.sdfg: Optional[dace.SDFG] = None
        self.use_cuda = cuda
        self.sdfg_name = sdfg_name or type(module).__name__
        self.auto_optimize = auto_optimize
        self.apply_strict = apply_strict

        self.function = None

        #: hooks that are executed after onnx graph is imported to an SDFG
        self.post_onnx_hooks: OrderedDict[str, Callable[
            [DaceModule], None]] = collections.OrderedDict()

        #: hooks that are executed after the backpropagation sdfg has been created
        self.post_autodiff_hooks: OrderedDict[str, Callable[
            [dace.SDFG, dace.SDFG], None]] = collections.OrderedDict()

        #: hooks that are executed after the sdfg is compiled
        self.post_compile_hooks: OrderedDict[str, Callable[
            [compiled_sdfg.CompiledSDFG], None]] = collections.OrderedDict()

        if dummy_inputs is not None:
            self.function = self._initialize_sdfg(dummy_inputs)

    def reset_sdfg(self):
        """ Clear the sdfg so that optimizations are reapplied. """
        self.function = None

    def prepend_post_onnx_hook(self, name: str, func: Callable[["DaceModule"],
                                                               None]):
        if self.function is not None:
            log.warning(
                f"Added a hook after the model was already initialized. This hook "
                f"(with name {name}) will not be executed!")
        name = find_str_not_in_set(set(self.post_onnx_hooks), name)
        self.post_onnx_hooks[name] = func
        self.post_onnx_hooks.move_to_end(name, last=False)

    def append_post_onnx_hook(self, name: str, func: Callable[["DaceModule"],
                                                              None]):
        if self.function is not None:
            log.warning(
                f"Added a hook after the model was already initialized. This hook "
                f"(with name {name}) will not be executed!")
        name = find_str_not_in_set(set(self.post_onnx_hooks), name)
        self.post_onnx_hooks[name] = func

    def prepend_post_autodiff_hook(self, name: str,
                                   func: Callable[[dace.SDFG, dace.SDFG],
                                                  None]):
        if self.function is not None:
            log.warning(
                f"Added a hook after the model was already initialized. This hook "
                f"(with name {name}) will not be executed!")
        name = find_str_not_in_set(set(self.post_autodiff_hooks), name)
        self.post_autodiff_hooks[name] = func
        self.post_autodiff_hooks.move_to_end(name, last=False)

    def append_post_autodiff_hook(self, name: str,
                                  func: Callable[[dace.SDFG, dace.SDFG],
                                                 None]):
        if self.function is not None:
            log.warning(
                f"Added a hook after the model was already initialized. This hook "
                f"(with name {name}) will not be executed!")
        name = find_str_not_in_set(set(self.post_autodiff_hooks), name)
        self.post_autodiff_hooks[name] = func

    def prepend_post_compile_hook(self, name: str,
                                  func: Callable[[compiled_sdfg.CompiledSDFG],
                                                 None]):
        if self.function is not None:
            log.warning(
                f"Added a hook after the model was already initialized. This hook "
                f"(with name {name}) will not be executed!")
        name = find_str_not_in_set(set(self.post_compile_hooks), name)
        self.post_compile_hooks[name] = func
        self.post_compile_hooks.move_to_end(name, last=False)

    def append_post_compile_hook(self, name: str,
                                 func: Callable[[compiled_sdfg.CompiledSDFG],
                                                None]):
        if self.function is not None:
            log.warning(
                f"Added a hook after the model was already initialized. This hook "
                f"(with name {name}) will not be executed!")
        name = find_str_not_in_set(set(self.post_compile_hooks), name)
        self.post_compile_hooks[name] = func

    def _initialize_sdfg(self, dummy_inputs):

        # determine whether we are using CUDA
        if self.use_cuda is None:
            try:
                module_is_cuda = next(iter(dummy_inputs)).is_cuda
            except StopIteration:
                module_is_cuda = False

            if not module_is_cuda:
                # check the parameters
                try:
                    module_is_cuda = next(self.model.parameters()).is_cuda
                except StopIteration:
                    module_is_cuda = False
            self.use_cuda = module_is_cuda

        if self.use_cuda:
            self.model = self.model.cuda()

        # setup optimization hooks
        if self.auto_optimize:
            if self.backward:

                def auto_optimize_backward(fwd_sdfg, bwd_sdfg):
                    utils.auto_optimize(fwd_sdfg,
                                        self.use_cuda,
                                        apply_strict=self.apply_strict)
                    utils.auto_optimize(bwd_sdfg,
                                        self.use_cuda,
                                        apply_strict=self.apply_strict)

                self.prepend_post_autodiff_hook("auto_optimize",
                                                auto_optimize_backward)
            else:
                self.prepend_post_onnx_hook(
                    "auto_optimize", lambda dace_module: utils.auto_optimize(
                        dace_module.dace_model.sdfg,
                        self.use_cuda,
                        apply_strict=self.apply_strict))
        elif self.apply_strict:
            if self.backward:

                def apply_strict(fwd_sdfg, bwd_sdfg):
                    fwd_sdfg.apply_strict_transformations()
                    bwd_sdfg.apply_strict_transformations()

                self.prepend_post_autodiff_hook("apply_strict", apply_strict)
            else:
                self.prepend_post_onnx_hook(
                    "apply_strict", lambda dace_module: dace_module.sdfg.
                    apply_strict_transformations())

        # TODO change to StringIO if not too big
        with tempfile.TemporaryDirectory() as dir_name:
            export_name = os.path.join(dir_name, "export.onnx")

            torch.onnx.export(
                self.model,
                dummy_inputs,
                export_name,
                verbose=logging.root.level <= logging.DEBUG,
                training=(TrainingMode.TRAINING
                          if self.training else TrainingMode.EVAL),
                opset_version=12,
                strip_doc_string=False,
                export_params=not self.backward,
                # pytorch constant folding will add new unnamed inputs to the graph and remove some of the
                # named parameters of the model: this means that we can't match with the state dict
                # anymore, so we disable this. Our CF is more flexible.
                do_constant_folding=False,
                keep_initializers_as_inputs=True)

            onnx_model = infer_shapes(onnx.load(export_name))
            self.onnx_model = onnx_model

            dace_model = ONNXModel(self.sdfg_name,
                                   onnx_model,
                                   infer_shapes=False,
<<<<<<< HEAD
                                   cuda=self.cuda,
                                   parent_pytorch_module=self.model,
                                   auto_optimize=self.auto_optimize)
=======
                                   cuda=self.use_cuda,
                                   parent_pytorch_module=self.model)
>>>>>>> 58dd6270
            self.sdfg = dace_model.sdfg
            self.dace_model = dace_model

            self.sdfg.validate()

            for _, hook in self.post_onnx_hooks.items():
                hook(self)

            if self.backward:
                function = make_backward_function(dace_model)

                for _, hook in self.post_autodiff_hooks.items():
                    hook(function._forward_model.sdfg, function._backward_sdfg)

                function._forward_model.compile_and_init()

                def forward(*args):
                    args_and_params = list(args)
                    args_and_params.extend(self.parameters())
                    return function.apply(*args_and_params)

                return forward
            else:
                self.fwd_func = compile_and_get_function(self, dummy_inputs)
                parameters_to_pass = tuple(
                    p.data for n, p in self.model.named_parameters()
                    if n in self.dace_model.inputs)

                def forward(*args):
                    return self.fwd_func.function(self.fwd_func.ptr, *args,
                                                  *parameters_to_pass)

                return forward

    def forward(self, *actual_inputs):
        """ Execute the forward pass using the traced ``module``."""
        if self.function is None:
            self.function = self._initialize_sdfg(actual_inputs)

        return self.function(*actual_inputs)


@dace.dtypes.paramdec
def dace_module(moduleclass,
                dummy_inputs: Optional[Tuple[torch.Tensor]] = None,
                cuda: Optional[bool] = None,
                training: bool = False,
                backward=False,
                apply_strict: bool = True,
                auto_optimize: bool = True,
                sdfg_name: Optional[str] = None) -> Type[DaceModule]:
    """ Decorator to apply on a definition of a ``torch.nn.Module`` to
        convert it to a data-centric module upon construction.

        :Example:

            >>> from daceml.pytorch import dace_module
            >>> @dace_module
            ... class MyDecoratedModule(nn.Module):
            ...     def forward(self, x):
            ...        x = torch.log(x)
            ...        x = torch.sqrt(x)
            ...        return x
            >>> module = MyDecoratedModule()
            >>> module(torch.ones(2))
            Automatically expanded library node "Log_0" with implementation "onnxruntime".
            Automatically expanded library node "Sqrt_1" with implementation "onnxruntime".
            tensor([0., 0.])

        :param moduleclass: the model to wrap.
        :param dummy_inputs: a tuple of tensors to use as input when tracing ``model``.
        :param cuda: if ``True``, the module will execute using CUDA. If ``None``, it will be detected from the
                     ``module``.
        :param training: whether to use train mode when tracing ``model``.
        :param backward: whether to enable the backward pass.
        :param apply_strict: whether to apply strict transforms after conversion (this generally improves performance,
                             but can be slow).
        :param auto_optimize: whether to apply automatic optimizations.
        :param sdfg_name: the name to give to the sdfg (defaults to ``dace_model``).
    """
    @wraps(moduleclass)
    def _create(*args, **kwargs):
        return DaceModule(moduleclass(*args, **kwargs),
                          dummy_inputs=dummy_inputs,
                          cuda=cuda,
                          training=training,
                          backward=backward,
                          apply_strict=apply_strict,
                          auto_optimize=auto_optimize,
                          sdfg_name=sdfg_name)

    return _create<|MERGE_RESOLUTION|>--- conflicted
+++ resolved
@@ -234,14 +234,9 @@
             dace_model = ONNXModel(self.sdfg_name,
                                    onnx_model,
                                    infer_shapes=False,
-<<<<<<< HEAD
-                                   cuda=self.cuda,
+                                   cuda=self.use_cuda,
                                    parent_pytorch_module=self.model,
                                    auto_optimize=self.auto_optimize)
-=======
-                                   cuda=self.use_cuda,
-                                   parent_pytorch_module=self.model)
->>>>>>> 58dd6270
             self.sdfg = dace_model.sdfg
             self.dace_model = dace_model
 
