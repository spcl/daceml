import copy
import itertools
import logging
import typing

import dace
import numpy as np
from dace import SDFGState, SDFG, nodes
from dace.frontend.common import create_einsum_sdfg
from dace.sdfg.nodes import Node

from daceml.onnx import converters
from daceml.onnx.forward_implementation_abc import ONNXForward
from daceml.onnx.nodes import onnx_op
from daceml.onnx.op_implementations.utils import op_implementation, program_for_node, empty_sdfg_for_node, \
    python_pure_op_implementation
from daceml.transformation import constant_folding
from daceml.util.utils import in_desc_with_name, out_desc_with_name, in_edge_with_name, iterables_equal

log = logging.getLogger(__name__)


@op_implementation(op="Log", name="pure")
class PureLog(ONNXForward):
    @staticmethod
    def forward_can_be_applied(node: onnx_op.ONNXOp, state: SDFGState,
                               sdfg: SDFG) -> bool:
        return in_desc_with_name(node, state, sdfg, 'input').dtype in [
            dace.float16, dace.float32, dace.float64
        ]

    @staticmethod
    def forward(node: onnx_op.ONNXOp, state: SDFGState,
                sdfg: SDFG) -> typing.Union[Node, SDFG]:
        def prog(input, output):
            output[:] = dace.elementwise(lambda x: log(x), input)

        return program_for_node(prog, sdfg, state, node)


@op_implementation(op="Sqrt", name="pure")
class PureSqrt(ONNXForward):
    @staticmethod
    def forward_can_be_applied(node: onnx_op.ONNXOp, state: SDFGState,
                               sdfg: SDFG) -> bool:
        return in_desc_with_name(node, state, sdfg, 'X').dtype in [
            dace.float16, dace.float32, dace.float64
        ]

    @staticmethod
    def forward(node: onnx_op.ONNXOp, state: SDFGState,
                sdfg: SDFG) -> typing.Union[Node, SDFG]:
        def prog(X, Y):
            Y[:] = dace.elementwise(lambda x: sqrt(x), X)

        return program_for_node(prog, sdfg, state, node)


@op_implementation(op="Pow", name="pure")
class PurePow(ONNXForward):
    @staticmethod
    def forward_can_be_applied(node: onnx_op.ONNXOp, state: SDFGState,
                               sdfg: SDFG) -> bool:
        return in_desc_with_name(node, state, sdfg, 'X').dtype in [
            dace.float16, dace.float32, dace.float64
        ]

    @staticmethod
    def forward(node: onnx_op.ONNXOp, state: SDFGState,
                sdfg: SDFG) -> typing.Union[Node, SDFG]:
        def prog(X, Y, Z):
            Z[:] = X**Y

        return program_for_node(prog, sdfg, state, node)


@op_implementation(op="Add", name="pure")
class PureAdd(ONNXForward):
    @staticmethod
    def forward(node: onnx_op.ONNXOp, state: SDFGState,
                sdfg: SDFG) -> typing.Union[Node, SDFG]:
        def prog(A, B, C):
            C[:] = A + B

        return program_for_node(prog, sdfg, state, node)


@op_implementation(op="Sub", name="pure")
class PureSub(ONNXForward):
    @staticmethod
    def forward(node: onnx_op.ONNXOp, state: SDFGState,
                sdfg: SDFG) -> typing.Union[Node, SDFG]:
        def prog(A, B, C):
            C[:] = A - B

        return program_for_node(prog, sdfg, state, node)


@op_implementation(op="Mul", name="pure")
class PureMul(ONNXForward):
    @staticmethod
    def forward(node: onnx_op.ONNXOp, state: SDFGState,
                sdfg: SDFG) -> typing.Union[Node, SDFG]:
        def prog(A, B, C):
            C[:] = A * B

        return program_for_node(prog, sdfg, state, node)


@op_implementation(op="Div", name="pure")
class PureDiv(ONNXForward):
    @staticmethod
    def forward(node: onnx_op.ONNXOp, state: SDFGState,
                sdfg: SDFG) -> typing.Union[Node, SDFG]:
        def prog(A, B, C):
            C[:] = A / B

        return program_for_node(prog, sdfg, state, node)


@op_implementation(op="ReduceMean", name="pure")
class PureReduceMean(ONNXForward):
    @staticmethod
    def forward(node: onnx_op.ONNXOp, state: SDFGState,
                sdfg: SDFG) -> typing.Union[Node, SDFG]:
        axes = node.axes

        # when keepdims is true, this works but there is a useless copy. We just leave this for now; this can be fixed
        # with a reshape node when those exist.
        def prog(data, reduced):
            reduced[:] = np.mean(data, axis=axes)

        return program_for_node(prog, sdfg, state, node)


@op_implementation(op="Erf", name="pure")
class PureErf(ONNXForward):
    @staticmethod
    def forward_can_be_applied(node: onnx_op.ONNXOp, state: SDFGState,
                               sdfg: SDFG) -> bool:
        return in_desc_with_name(node, state, sdfg, 'input').dtype in [
            dace.float16, dace.float32, dace.float64
        ]

    @staticmethod
    def forward(node: onnx_op.ONNXOp, state: SDFGState,
                sdfg: SDFG) -> typing.Union[Node, SDFG]:
        def prog(input, output):
            output[:] = dace.elementwise(lambda x: erf(x), input)

        return program_for_node(prog, sdfg, state, node)


@op_implementation(op="MatMul", name="pure")
class PureMatMul(ONNXForward):
    @staticmethod
    def forward_can_be_applied(node: onnx_op.ONNXOp, state: SDFGState,
                               sdfg: SDFG) -> bool:
        input0_dim = len(in_desc_with_name(node, state, sdfg, "A").shape)
        input1_dim = len(in_desc_with_name(node, state, sdfg, "B").shape)

        if input0_dim == 1 or input1_dim == 1:
            return False
        return True

    @staticmethod
    def forward(node: onnx_op.ONNXOp, state: SDFGState,
                sdfg: SDFG) -> typing.Union[Node, SDFG]:
        A_desc = in_desc_with_name(node, state, sdfg, "A")
        B_desc = in_desc_with_name(node, state, sdfg, "B")
        Y_desc = out_desc_with_name(node, state, sdfg, "Y")
        input0_dim = A_desc.shape
        input1_dim = B_desc.shape

        # list containing letters from z-a
        letters = [chr(ord('z') - i) for i in range(26)]
        # i j k are used for the last dimensions
        letters = [l for l in letters if l not in ['i', 'j', 'k']]

        if len(input0_dim) == 1:
            if len(input1_dim) != 2:
                raise ValueError("invalid dimensions")
            arg1 = 'k'
            arg2 = 'kj'
            result = 'j'
        elif len(input1_dim) == 1:
            if len(input0_dim) != 2:
                raise ValueError("invalid dimensions")
            arg1 = 'ik'
            arg2 = 'k'
            result = 'i'
        else:
            # build the einsum. The last two dimensions are always just the matrix multiply einsum
            # dace will later specialize to a batched matmul if possible
            arg1 = 'ik'
            arg2 = 'kj'
            result = 'ij'
            if input0_dim[-2] != input0_dim[-1]:
                if dace.symbolic.issymbolic(input0_dim[-2]):
                    log.warning(
                        f"overriding symbol {input0_dim[-2]} with value {input1_dim[-1]} in descriptor of input A of node {node}"
                    )
                    new_shape = list(A_desc.shape)
                    new_shape[-1] = input1_dim[-2]
                    A_desc.shape = new_shape
                elif dace.symbolic.issymbolic(input1_dim[-1]):
                    log.warning(
                        f"overriding symbol {input0_dim[-1]} with value {input0_dim[-2]} in descriptor of input B of node {node}"
                    )
                    new_shape = list(B_desc.shape)
                    new_shape[-2] = input0_dim[-1]
                    B_desc.shape = new_shape
            input0_dim = input0_dim[:-2]
            input1_dim = input1_dim[:-2]
            for dim0, dim1 in itertools.zip_longest(reversed(input0_dim),
                                                    reversed(input1_dim)):
                if dim0 is None:
                    # only dim0 exists
                    letter = letters.pop()
                    arg2 = letter + arg2
                    result = letter + result
                elif dim1 is None:
                    # only dim1 exists
                    letter = letters.pop()
                    arg1 = letter + arg1
                    result = letter + result
                else:
                    # both exist
                    letter = letters.pop()
                    arg1 = letter + arg1
                    arg2 = letter + arg2
                    result = letter + result

        einsum_str = '{},{}->{}'.format(arg1, arg2, result)

        # we lower to an ONNXEinsum node instead straight to the dace einsum to make the autodiff simpler
        nsdfg = dace.SDFG(node.label + "_expansion")
        nstate = nsdfg.add_state()
        einsum_node: nodes.LibraryNode = onnx_op.ONNXEinsum(
            node.label + "_einsum_expansion", equation=einsum_str)

        nstate.add_node(einsum_node)
        einsum_node.add_in_connector("Inputs__0")
        einsum_node.add_in_connector("Inputs__1")
        nsdfg.add_datadesc("A", copy.deepcopy(A_desc))
        nsdfg.add_datadesc("B", copy.deepcopy(B_desc))
        nsdfg.add_datadesc("Y", copy.deepcopy(Y_desc))
        nsdfg.arrays["A"].transient = False
        nsdfg.arrays["B"].transient = False
        nsdfg.arrays["Y"].transient = False

        nstate.add_edge(nstate.add_read("A"), None, einsum_node, "Inputs__0",
                        nsdfg.make_array_memlet("A"))
        nstate.add_edge(nstate.add_read("B"), None, einsum_node, "Inputs__1",
                        nsdfg.make_array_memlet("B"))
        nstate.add_edge(einsum_node, "Output", nstate.add_write("Y"), None,
                        nsdfg.make_array_memlet("Y"))

        return nsdfg


@op_implementation(op="Einsum", name="pure")
class PureEinsum(ONNXForward):
    @staticmethod
    def forward_can_be_applied(node: onnx_op.ONNXOp, state: SDFGState,
                               sdfg: SDFG) -> bool:
        if "..." in node.equation:
            return False
        return True

    @staticmethod
    def forward(node: onnx_op.ONNXOp, state: SDFGState,
                sdfg: SDFG) -> typing.Union[Node, SDFG]:
        nsdfg = dace.SDFG(node.label + "_expansion")
        nstate = nsdfg.add_state()

        for e in node.iter_inputs_in_onnx_order(state):
            nsdfg.add_datadesc(
                e.dst_conn, in_desc_with_name(node, state, sdfg, e.dst_conn))
        for e in node.iter_outputs_in_onnx_order(state):
            nsdfg.add_datadesc(
                e.src_conn, out_desc_with_name(node, state, sdfg, e.src_conn))

        create_einsum_sdfg(None,
                           nsdfg,
                           nstate,
                           node.equation.replace(" ", ""),
                           *(e.dst_conn
                             for e in node.iter_inputs_in_onnx_order(state)),
                           output="Output")
        return nsdfg


@op_implementation(op="Identity", name="pure")
class PureIdentity(ONNXForward):
    @staticmethod
    def forward_can_be_applied(node: onnx_op.ONNXOp, state: SDFGState,
                               sdfg: SDFG) -> bool:
        return True

    @staticmethod
    def forward(node: onnx_op.ONNXOp, state: SDFGState,
                sdfg: SDFG) -> typing.Union[Node, SDFG]:
        def prog(input, output):
            output[:] = input

        return program_for_node(prog, sdfg, state, node)


@op_implementation(op="Reciprocal", name="pure")
class PureReciprocal(ONNXForward):
    @staticmethod
    def forward_can_be_applied(node: onnx_op.ONNXOp, state: SDFGState,
                               sdfg: SDFG) -> bool:
        return in_desc_with_name(node, state, sdfg, 'X').dtype in [
            dace.float16, dace.float32, dace.float64
        ]

    @staticmethod
    def forward(node: onnx_op.ONNXOp, state: SDFGState,
                sdfg: SDFG) -> typing.Union[Node, SDFG]:
        dtype = in_desc_with_name(node, state, sdfg, 'X').dtype
        tanh_lambda = "lambda x: dace.{}(1) / x".format(dtype.to_string())

        def prog(X, Y):
            Y[:] = dace.elementwise(tanh_lambda, X)

        return program_for_node(prog, sdfg, state, node)


@op_implementation(op="Tanh", name="pure")
class PureTanh(ONNXForward):
    @staticmethod
    def forward(node: onnx_op.ONNXOp, state: SDFGState,
                sdfg: SDFG) -> typing.Union[Node, SDFG]:
        def prog(input, output):
            output[:] = dace.elementwise(lambda x: tanh(x), input)

        return program_for_node(prog, sdfg, state, node)


@op_implementation(op="ReduceSum", name="pure")
class PureReduceSum(ONNXForward):
    @staticmethod
    def forward(node: onnx_op.ONNXOp, state: SDFGState,
                sdfg: SDFG) -> typing.Union[Node, SDFG]:
        axes = node.axes

        # when keepdims is true, this works but there is a useless copy. We just leave this for now; this can be fixed
        # with a reshape node when those exist.
        def prog(data, reduced):
            reduced[:] = np.sum(data, axis=axes)

        return program_for_node(prog, sdfg, state, node)


@op_implementation(op="ReduceMax", name="pure")
class PureReduceMax(ONNXForward):
    @staticmethod
    def forward(node: onnx_op.ONNXOp, state: SDFGState,
                sdfg: SDFG) -> typing.Union[Node, SDFG]:
        axes = node.axes

        # when keepdims is true, this works but there is a useless copy. We just leave this for now; this can be fixed
        # with a reshape node when those exist.
        def prog(data, reduced):
            reduced[:] = np.max(data, axis=axes)

        return program_for_node(prog, sdfg, state, node)


@op_implementation(op="ReduceMin", name="pure")
class PureReduceMin(ONNXForward):
    @staticmethod
    def forward(node: onnx_op.ONNXOp, state: SDFGState,
                sdfg: SDFG) -> typing.Union[Node, SDFG]:
        axes = node.axes

        # when keepdims is true, this works but there is a useless copy. We just leave this for now; this can be fixed
        # with a reshape node when those exist.
        def prog(data, reduced):
            reduced[:] = np.min(data, axis=axes)

        return program_for_node(prog, sdfg, state, node)


@op_implementation(op="Softmax", name="pure")
class PureSoftmax(ONNXForward):
    @staticmethod
    def forward(node: onnx_op.ONNXOp, state: SDFGState,
                sdfg: SDFG) -> typing.Union[Node, SDFG]:

        axis = node.axis

        reduced_shape = list(
            copy.deepcopy(in_desc_with_name(node, state, sdfg, "input").shape))
        reduced_shape[axis] = 1

        def prog(input, output):
            max = np.max(input, axis=axis)
            max_keepdims = np.reshape(max, reduced_shape)
            exp_arr = np.exp(input - max_keepdims)
            sum = np.sum(exp_arr, axis=axis)
            sum_keepdims = np.reshape(sum, reduced_shape)
            output[:] = exp_arr / sum_keepdims

        return program_for_node(prog, sdfg, state, node)


@op_implementation(op="Transpose", name="pure")
class PureTranspose(ONNXForward):
    @staticmethod
    def forward(node: onnx_op.ONNXOp, state: SDFGState,
                sdfg: SDFG) -> typing.Union[Node, SDFG]:
        perm = node.perm

        def prog(data, transposed):
            transposed[:] = np.transpose(data, axes=perm)

        return program_for_node(prog, sdfg, state, node)


@op_implementation(op="Cast", name="pure")
class PureCast(ONNXForward):
    @staticmethod
    def forward_can_be_applied(node: onnx_op.ONNXOp, state: SDFGState,
                               sdfg: SDFG) -> bool:

        if (in_desc_with_name(node, state, sdfg,
                              "input").dtype == out_desc_with_name(
                                  node, state, sdfg, "output").dtype):
            return True

        target_type = node.to
        try:
            converters.onnx_tensor_type_to_typeclass(target_type)
        except ValueError:
            return False

        return True

    @staticmethod
    def forward(node: onnx_op.ONNXOp, state: SDFGState,
                sdfg: SDFG) -> typing.Union[Node, SDFG]:
        input_desc = in_desc_with_name(node, state, sdfg, "input")
        output_desc = out_desc_with_name(node, state, sdfg, "output")
        if (input_desc.dtype == output_desc.dtype):

            def prog(input, output):
                output[:] = input

            return program_for_node(prog, sdfg, state, node)
        else:

            nsdfg, nstate, _, _ = empty_sdfg_for_node(sdfg,
                                                      state,
                                                      node,
                                                      add_access_nodes=False)

            shape = out_desc_with_name(node, state, sdfg, "output").shape
            map_ranges = {f"i{i}": f"0:{s}" for i, s in enumerate(shape)}
            index_str = f"{', '.join(map_ranges.keys())}"
            tasklet, _, _ = nstate.add_mapped_tasklet(
                node.label + "_tasklet",
                map_ranges=map_ranges,
                inputs={f"__input": dace.Memlet(f"input[{index_str}]")},
                code=f"__output = __input",
                outputs={"__output": dace.Memlet(f"output[{index_str}]")},
                external_edges=True)

            return nsdfg


@op_implementation(op="Gemm", name="pure")
class PureGemm(ONNXForward):
    @staticmethod
    def forward_can_be_applied(node: onnx_op.ONNXOp, state: SDFGState,
                               sdfg: SDFG) -> bool:
        if node.alpha == 1.0 and node.beta == 1.0 and node.transA == 0 and node.transB == 1:
            return True
        return False

    @staticmethod
    def forward(node: onnx_op.ONNXOp, state: SDFGState,
                sdfg: SDFG) -> typing.Union[Node, SDFG]:
        assert node.alpha == 1.0 and node.beta == 1.0 and node.transA == 0 and node.transB == 1

        # the gemm libnode is broken for now, so we just do it manually
        if "C" in node.in_connectors:

            def prog(A, B, C, Y):
                Y[:] = A @ np.transpose(B) + C
        else:

            def prog(A, B, Y):
                Y[:] = A @ np.transpose(B)

        sdfg = program_for_node(prog, sdfg, state, node)
        sdfg.apply_strict_transformations()
        return sdfg


@op_implementation(op="Relu", name="pure")
class PureRelu(ONNXForward):
    @staticmethod
    def forward(node: onnx_op.ONNXOp, state: SDFGState,
                sdfg: SDFG) -> typing.Union[Node, SDFG]:
        input_dtype = in_desc_with_name(node, state, sdfg, "X").dtype
        cast_lambda = "lambda x: max(x, dace.{}(0))".format(
            input_dtype.to_string())

        def prog(X, Y):
            Y[:] = dace.elementwise(cast_lambda, X)

        return program_for_node(prog, sdfg, state, node)


@op_implementation(op="Reshape", name="pure")
class PureReshape(ONNXForward):
    '''
        Reshape expansion: this relies on views
    '''
    @staticmethod
    def forward(node: onnx_op.ONNXOp, state: SDFGState,
                sdfg: SDFG) -> typing.Union[Node, SDFG]:

        input_name = "data"
        output_name = "reshaped"
        flatten = False

        # if called from Flatten
        if "input" in node._in_connectors.keys():
            input_name = "input"
            output_name = "output"
            flatten = True

        new_shape = out_desc_with_name(node, state, sdfg, output_name).shape

        if not flatten:
            node.remove_in_connector("shape")
            shape_node = in_edge_with_name(node, state, "shape").src
            constant_folding.remove_node_and_computation(
                sdfg, state, shape_node)

        if not flatten:

            def prog(data, reshaped):
                reshaped[:] = np.reshape(data, new_shape)
        else:

            def prog(input, output):
                output[:] = np.reshape(input, new_shape)

        return program_for_node(prog, sdfg, state, node)


@op_implementation(op="Flatten", name="pure")
class PureFlatten(ONNXForward):
    '''
        Flatten Expansion, reuses Reshape implementation
    '''
    @staticmethod
    def forward(node: onnx_op.ONNXOp, state: SDFGState,
                sdfg: SDFG) -> typing.Union[Node, SDFG]:

        # Reuse Reshape implementation
        return PureReshape.forward(node, state, sdfg)


@op_implementation(op="Sum", name="pure")
class PureSum(ONNXForward):
    @staticmethod
    def forward_can_be_applied(node: onnx_op.ONNXOp, state: SDFGState,
                               sdfg: SDFG) -> bool:
        # check that all shapes are arrays, and that the shapes are all equal
        shape = None
        for edge in node.iter_inputs_in_onnx_order(state):
            desc = in_desc_with_name(node, state, sdfg, edge.dst_conn)
            if shape is None:
                shape = desc.shape

            if not iterables_equal(shape, desc.shape):
                return False

        if not iterables_equal(
                shape,
                out_desc_with_name(node, state, sdfg, "sum").shape):
            return False

        return True

    @staticmethod
    def forward(node: onnx_op.ONNXOp, state: SDFGState,
                sdfg: SDFG) -> typing.Union[Node, SDFG]:

        nsdfg = dace.SDFG(node.name)
        input_names = []
        for e in node.iter_inputs_in_onnx_order(state):
            new_desc = copy.deepcopy(
                in_desc_with_name(node, state, sdfg, e.dst_conn))
            new_desc.transient = False
            nsdfg.add_datadesc(e.dst_conn, new_desc)
            input_names.append(e.dst_conn)

        new_desc = copy.deepcopy(out_desc_with_name(node, state, sdfg, "sum"))
        new_desc.transient = False
        nsdfg.add_datadesc("sum", new_desc)

        nstate = nsdfg.add_state()
        # we know all shapes are equal to the output shape
        shape = out_desc_with_name(node, state, sdfg, "sum").shape
        map_ranges = {f"i{i}": f"0:{s}" for i, s in enumerate(shape)}
        index_str = f"{', '.join(map_ranges.keys())}"
        tasklet, _, _ = nstate.add_mapped_tasklet(
            node.name + "_tasklet",
            map_ranges=map_ranges,
            inputs={
                f"__{inp}": dace.Memlet(f"{inp}[{index_str}]")
                for inp in input_names
            },
            code=f"__sum = {' + '.join(f'__{inp}' for inp in input_names)}",
            outputs={"__sum": dace.Memlet(f"sum[{index_str}]")},
            external_edges=True)

        tasklet.in_connectors = {
            f"__{inp}": in_desc_with_name(node, state, sdfg, inp).dtype
            for inp in input_names
        }
        tasklet.out_connectors = {
            "__sum": out_desc_with_name(node, state, sdfg, "sum").dtype
        }
        return nsdfg


@op_implementation(op="LogSoftmax", name="pure")
class PureLogSoftmax(ONNXForward):
    @staticmethod
    def forward(node: onnx_op.ONNXOp, state: SDFGState,
                sdfg: SDFG) -> typing.Union[nodes.Node, SDFG]:

        axis = node.axis

        reduced_shape = list(
            copy.deepcopy(in_desc_with_name(node, state, sdfg, "input").shape))
        reduced_shape[axis] = 1

        def prog(input, output):
            max = np.max(input, axis=axis)
            max_keepdims = np.reshape(max, reduced_shape)
            max_sub = input - max_keepdims
            exp_arr = np.exp(max_sub)
            sum = np.sum(exp_arr, axis=axis)
            sum_keepdims = np.reshape(sum, reduced_shape)
            log_sum = np.log(sum_keepdims)
            output[:] = max_sub - log_sum

        return program_for_node(prog, sdfg, state, node)


<<<<<<< HEAD
@op_implementation(op="Slice", name="pure")
class PureSlice(ONNXForward):
    '''
        Slice expansion
    '''
    @staticmethod
    def forward_can_be_applied(node: onnx_op.ONNXOp, state: SDFGState,
                               sdfg: SDFG) -> bool:
        # check that all the inputs (even the optional ones) are present and constant

        if not hasattr(sdfg, "_parent_onnx_model"):
            return False

        if in_edge_with_name(
                node, state, "starts"
        ).src.data not in sdfg._parent_onnx_model.clean_weights:
            return False
        if in_edge_with_name(
                node, state,
                "ends").src.data not in sdfg._parent_onnx_model.clean_weights:
            return False

        # optional inputs
        is_axes_present = True
        try:
            if in_edge_with_name(
                    node, state, "axes"
            ).src.data not in sdfg._parent_onnx_model.clean_weights:
                return False
        except ValueError:
            is_axes_present = False

        is_steps_present = True
        try:
            if in_edge_with_name(
                    node, state, "steps"
            ).src.data not in sdfg._parent_onnx_model.clean_weights:
                return False
        except ValueError:
            is_steps_present = False

        # Current constraints: axes and steps must be explict. Axes must be zero and steps must be 1
        if not is_axes_present or not is_steps_present:
            return False

        step = sdfg._parent_onnx_model.clean_weights[in_edge_with_name(
            node, state, "steps").src.data].numpy()[0]
        axis = sdfg._parent_onnx_model.clean_weights[in_edge_with_name(
            node, state, "axes").src.data].numpy()[0]

        if step != 1 or axis != 0:
            return False

        return True

    @staticmethod
    def forward(node: onnx_op.ONNXOp, state: SDFGState,
                sdfg: SDFG) -> typing.Union[Node, SDFG]:

        start = sdfg._parent_onnx_model.clean_weights[in_edge_with_name(
            node, state, "starts").src.data].numpy()[0]
        end = sdfg._parent_onnx_model.clean_weights[in_edge_with_name(
            node, state, "ends").src.data].numpy()[0]

        output_shape = out_desc_with_name(node, state, sdfg, "output").shape
        if end == np.iinfo(np.int64).max:
            # Pytorch exporter artifact
            end = start + output_shape[0]

        def prog(data, output):
            tmp = data[start:end:1, :]
            # We need reshape to avoid Invalid Edge errors
            output[:] = np.reshape(tmp, output.shape)

        return program_for_node(prog, sdfg, state, node)
=======
@python_pure_op_implementation
def Softplus(X, Y):
    Y[:] = np.log(1 + np.exp(X))
>>>>>>> 95e92d03
<|MERGE_RESOLUTION|>--- conflicted
+++ resolved
@@ -657,7 +657,6 @@
         return program_for_node(prog, sdfg, state, node)
 
 
-<<<<<<< HEAD
 @op_implementation(op="Slice", name="pure")
 class PureSlice(ONNXForward):
     '''
@@ -733,8 +732,8 @@
             output[:] = np.reshape(tmp, output.shape)
 
         return program_for_node(prog, sdfg, state, node)
-=======
+
+
 @python_pure_op_implementation
 def Softplus(X, Y):
-    Y[:] = np.log(1 + np.exp(X))
->>>>>>> 95e92d03
+    Y[:] = np.log(1 + np.exp(X))