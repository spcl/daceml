import itertools
import logging
from typing import Iterator, Tuple, List, Dict, Type

import dace
import dace.sdfg.nodes as nd
import dace.frontend.common.op_repository as dace_op_repo
import onnx
from dace import SDFG, SDFGState, dtypes, data
from dace.properties import Property, ListProperty
from dace.sdfg.graph import MultiConnectorEdge
from dace.transformation.transformation import ExpandTransformation

from daceml.onnx.environments import ONNXRuntime
from daceml.onnx.nodes.node_utils import parse_variadic_param
from daceml.onnx.schema import ONNXSchema, ONNXAttributeType, _ATTR_TYPE_TO_PYTHON_TYPE, ONNXParameterType, ONNXAttribute, ONNXParameter, ONNXTypeConstraint
from daceml.onnx.nodes.codegen import expand_node

log = logging.getLogger(__name__)


def _get_typecons_docstring(cons: ONNXTypeConstraint) -> str:
    return "    * **{}** -- {}".format(
        cons.type_str,
        ", ".join(":class:`{}`".format(t.to_string()) for t in cons.types))


def _get_connector_docstring(param: ONNXParameter) -> str:
    return "    * **{}** ({}, {}) -- {}".format(param.name, param.type_str,
                                                param.param_type.name.lower(),
                                                param.description)


def _get_attr_docstring(attr: ONNXAttribute) -> str:
    param_doc = ":param {}: {}".format(attr.name, attr.description)

    if attr.type is ONNXAttributeType.Unsupported:
        return ""

    if attr.type is ONNXAttributeType.Tensor:
        type_string = "numpy.ndarray"
    else:
        type_string = _ATTR_TYPE_TO_PYTHON_TYPE[attr.type].__name__

    type_string = ":class:`{}`".format(type_string)

    if attr.type in [
            ONNXAttributeType.Ints, ONNXAttributeType.Floats,
            ONNXAttributeType.Strings
    ]:
        type_string = ":class:`List` [{}]".format(type_string)

    if not attr.required:
        type_string = ":class:`Optional` [{}], default={}".format(
            type_string, repr(attr.default_value))

    param_type = ":type {}: {}".format(attr.name, type_string)

    return param_doc + "\n" + param_type


def get_missing_arguments_message(function_name, missing_arguments,
                                  argument_type):
    names = list(map(lambda x: "'" + x + "'", missing_arguments))

    if len(missing_arguments) == 1:
        arglist = names[0]
    else:
        arglist = ", ".join(names[:-1]) + ", and " + names[-1]

    return "{function_name} missing {num_missing} required {argument_type}{s}: {arglist}".format(
        function_name=function_name,
        num_missing=len(missing_arguments),
        argument_type=argument_type,
        s='' if len(missing_arguments) == 1 else 's',
        arglist=arglist)


class ONNXOp(nd.LibraryNode):
    """ Abstract superclass for all ONNX ops. Do not use this class, use the concrete subclasses
        (e.g. :class:`~daceml.onnx.nodes.onnx_op.ONNXConv`) instead.
    """

    # Global properties
    # these two are filled out in the generated constructor
    implementations = {}
    default_implementation = None

    # Object fields
    schema = Property(dtype=ONNXSchema,
                      desc="The operator's ONNX OpSchema",
                      allow_none=True)

    def iter_outputs_in_onnx_order(
            self, state: SDFGState) -> List[MultiConnectorEdge]:
        """ Iterate through the input edges in the same order as they would appear in an ONNX node proto.
            This assumes that the node has been validated!

            :param state: the state containing this node.
            :return: the out edges in the order as they would appear in the node proto.
        """
        return self._iter_params_in_onnx_order(state, inputs=False)

    def iter_inputs_in_onnx_order(
            self, state: SDFGState) -> List[MultiConnectorEdge]:
        """ Iterate through the output edges in the same order as they would appear in an ONNX node proto.
            This assumes that the node has been validated!

            :param state: the state containing this node.
            :return: the in edges in the order as they would appear in the node proto.
        """
        return self._iter_params_in_onnx_order(state, inputs=True)

    def _iter_params_in_onnx_order(
            self,
            state: SDFGState,
            inputs: bool = False) -> List[MultiConnectorEdge]:
        parameters = list(
            self.schema.inputs if inputs else self.schema.outputs)
        if parameters[-1].param_type == ONNXParameterType.Variadic:
            name = parameters[-1].name
            parameters = itertools.chain(
                [param.name for param in parameters[:-1]],
                (name + "__" + str(i) for i in itertools.count()))
        else:
            parameters = [param.name for param in parameters]

        edges = state.in_edges(self) if inputs else state.out_edges(self)
        parameters = list(itertools.islice(parameters, len(edges)))
        conn_to_edge = {
            edge.dst_conn if inputs else edge.src_conn: edge
            for edge in edges
        }

        return [conn_to_edge[name] for name in parameters]

    def iter_edges(
            self,
            state: SDFGState) -> Iterator[Tuple[MultiConnectorEdge, bool]]:
        """ Returns an iterator over tuples of an edge and a boolean that indicates whether that edge is an input,
            ordered by the order required by the schema.
            This method assumes that this node has been validated.

            :param state: the state containing this node.
        """
        in_edges: List[MultiConnectorEdge] = state.in_edges(self)
        out_edges: List[MultiConnectorEdge] = state.out_edges(self)

        def get_idx(parameters, name):
            full_name = name
            if '__' in name:
                name, number = parse_variadic_param(name)
            else:
                number = 0

            matched = [
                i for i, param in enumerate(parameters) if param.name == name
            ]

            # since validation passed, we know there will only be one
            if len(matched) != 1:
                raise ValueError(
                    "Found {} connectors with name '{}', expected to find exactly one"
                    .format(len(matched), name))

            parameter_idx = matched[0]

            # add on the variadic parameter index
            parameter_idx += number

            return parameter_idx

        sorted_in = sorted(
            in_edges,
            key=lambda edge: get_idx(self.schema.inputs, edge.dst_conn))
        sorted_out = sorted(
            out_edges,
            key=lambda edge: get_idx(self.schema.outputs, edge.src_conn))

        return itertools.chain(zip(sorted_in, itertools.repeat(True)),
                               zip(sorted_out, itertools.repeat(False)))

    def validate(self, sdfg: SDFG, state: SDFGState):
        """ Validate this node.

            :param sdfg: the parent sdfg.
            :param state: the parent state.
        """
        in_edges = state.in_edges(self)
        out_edges = state.out_edges(self)

        # check that we don't have connectors to None
        all_connectors = {edge.dst_conn
                          for edge in in_edges}.union(edge.src_conn
                                                      for edge in out_edges)
        if None in all_connectors:
            raise ValueError("Edges to ONNX Ops must not have connector None")

        # check that all edges have connectors
        ##########################################
        for edge, is_input in self.iter_edges(state):
            if is_input:
                conn_name = edge.dst_conn
                if conn_name not in self.in_connectors:
                    raise ValueError(
                        "Memlet {} leading to nonexistent input connector '{}'"
                        .format(edge.data, conn_name))
            else:
                conn_name = edge.src_conn
                if conn_name not in self.out_connectors:
                    raise ValueError(
                        "Memlet {} leading to nonexistent output connector '{}'"
                        .format(edge.data, conn_name))

        # check that we have all required in_edges
        ##########################################
        required_inputs = {
            inp.name
            for inp in self.schema.inputs
            if inp.param_type == ONNXParameterType.Single
        }
        passed_inputs = {
            inp.dst_conn
            for inp in in_edges if '__' not in inp.dst_conn
        }  # we will test variadic inputs separately
        known_inputs = {inp.name for inp in self.schema.inputs}

        missing_inputs = required_inputs.difference(passed_inputs)
        if len(missing_inputs) > 0:
            raise ValueError(
                get_missing_arguments_message(self.schema.name, missing_inputs,
                                              "input"))

        # check that we have all required out_edges
        ##########################################
        required_outputs = {
            outp.name
            for outp in self.schema.outputs
            if outp.param_type == ONNXParameterType.Single
        }
        passed_outputs = {
            outp.src_conn
            for outp in out_edges if '__' not in outp.src_conn
        }  # we will test variadic inputs separately
        known_outputs = {outp.name for outp in self.schema.outputs}

        missing_outputs = required_outputs.difference(passed_outputs)
        if len(missing_outputs) > 0:
            raise ValueError(
                get_missing_arguments_message(self.schema.name,
                                              missing_outputs, "output"))

        # check that we have no unknown in edges
        ##########################################
        unknown_inputs = passed_inputs.difference(known_inputs)
        if len(unknown_inputs) > 0:
            raise TypeError("Got an unexpected argument '{}'".format(
                list(unknown_inputs)[0]))

        # check that we have no unknown out edges
        ##########################################
        unknown_outputs = passed_outputs.difference(known_outputs)
        if len(unknown_outputs) > 0:
            raise TypeError("Got an unexpected argument '{}'".format(
                list(unknown_outputs)[0]))

        # check variadic params
        ##########################################
        variadic_inputs = {
            inp.name
            for inp in self.schema.inputs
            if inp.param_type == ONNXParameterType.Variadic
        }
        passed_variadic_inputs = {
            edge.dst_conn
            for edge in in_edges if '__' in edge.dst_conn
        }

        seen_variadic_numbers = set()
        for param in passed_variadic_inputs:
            name, number = parse_variadic_param(param)
            if name not in variadic_inputs:
                raise ValueError(
                    "Got an unexpected variadic argument '{}'".format(param))
            if number in seen_variadic_numbers:
                raise ValueError(
                    "Got two variadic inputs with index {}, expected at most one"
                    .format(number))
            seen_variadic_numbers.add(number)

        # check that we have seen every number
        for i in range(len(seen_variadic_numbers)):
            if i not in seen_variadic_numbers:
                raise ValueError(
                    "Since {} variadic inputs were passed, expected variadic parameter with number {}"
                    .format(len(seen_variadic_numbers), i))

        variadic_outputs = {
            outp.name
            for outp in self.schema.outputs
            if outp.param_type == ONNXParameterType.Variadic
        }
        passed_variadic_outputs = {
            edge.src_conn
            for edge in out_edges if '__' in edge.src_conn
        }
        seen_variadic_numbers = set()
        for param in passed_variadic_outputs:
            name, number = parse_variadic_param(param)
            if name not in variadic_outputs:
                raise ValueError(
                    "Got an unexpected variadic argument '{}'".format(param))
            if number in seen_variadic_numbers:
                raise ValueError(
                    "Got two variadic outputs with index {}, expected at most one"
                    .format(number))
            seen_variadic_numbers.add(number)

        # check that we have seen every number
        for i in range(len(seen_variadic_numbers)):
            if i not in seen_variadic_numbers:
                raise ValueError(
                    "Since {} variadic outputs were passed, expected variadic parameter with number {}"
                    .format(len(seen_variadic_numbers), i))

        # check that type params solve
        ##########################################

        assigned_params = {}
        for edge, is_input in self.iter_edges(state):
            conn_name = edge.dst_conn if is_input else edge.src_conn

            if '__' in conn_name:
                parsed_name, number = parse_variadic_param(conn_name)
            else:
                parsed_name = conn_name

            matching = [
                inp for inp in (
                    self.schema.inputs if is_input else self.schema.outputs)
                if inp.name == parsed_name
            ]

            if len(matching) != 1:
                raise ValueError(
                    "Expected to find one {} parameter in schema with name '{}', but found {}"
                    .format("input" if is_input else "output", parsed_name,
                            len(matching)))
            matched = matching[0]

            if '__' in conn_name and matched.param_type != ONNXParameterType.Variadic:
                raise ValueError(
                    "Got variadic argument '{}' for non-variadic parameter '{}'."
                    " Ensure that non-variadic args do not contain '__'".
                    format(conn_name, matched.name))

            if '__' not in conn_name and matched.param_type == ONNXParameterType.Variadic:
                raise ValueError(
                    "Expected variadic argument for variadic parameter '{}', got '{}'. Use '{}__i' as the connector"
                    " name, where i is the desired index of the variadic parameter."
                    .format(matched.name, conn_name, conn_name))

            edge_data = edge.data.data
            edge_dtype = sdfg.arrays[edge_data].dtype
            if matched.param_type == ONNXParameterType.Variadic and not matched.homogeneous:
                # non homogeneous parameters don't need to be consistent
                pass
            elif matched.type_str in assigned_params and assigned_params[
                    matched.type_str] != edge_dtype:
                raise ValueError(
                    "Could not solve type constraints;"
                    " excepted type '{expected}' for {param_type} '{conn_name}', got type '{actual}'"
                    .format(expected=assigned_params[matched.type_str],
                            param_type="input" if is_input else "output",
                            conn_name=matched.name,
                            actual=edge_dtype))

            # otherwise, matched.type_str was not assigned a type yet: try to assign it
            cons = self.schema.type_constraints[matched.type_str]
            if edge_dtype not in cons.types:
                raise ValueError(
                    "Expected type in '{possible}' for {param_type} '{conn_name}', got type '{actual}'"
                    .format(possible=cons.types,
                            param_type="input" if is_input else "output",
                            conn_name=matched.name,
                            actual=edge_dtype))
            assigned_params[matched.type_str] = edge_dtype

        # check that we have all required attributes
        ##########################################
        required_attrs = {
            name
            for name, attr in dace_schema.attributes.items() if attr.required
        }
        for attr in required_attrs:
            if getattr(self, attr) is None:
                raise ValueError(
                    "Expected value for required attribute '{}', got None".
                    format(attr))


def register_op_repo_replacement(cls: Type[ONNXOp], cls_name: str,
                                 dace_schema: ONNXSchema):
    @dace_op_repo.replaces("daceml.onnx.{}".format(cls_name))
    def op_repo_replacement(sdfg: SDFG, state: SDFGState, **kwargs):
        attrs = {
            name: value
            for name, value in kwargs.items() if name in dace_schema.attributes
        }
        onnx_node = cls(name=cls_name, **attrs)
        state.add_node(onnx_node)

        input_names = {p.name for p in dace_schema.inputs}
        output_names = {p.name for p in dace_schema.outputs}
        inputs = {
            name: arr_name
            for name, arr_name in kwargs.items() if name in input_names
        }
        outputs = {
            name: arr_name
            for name, arr_name in kwargs.items() if name in output_names
        }

        for inp, arr_name in inputs.items():
            read = state.add_read(arr_name)
            state.add_edge(read, None, onnx_node, inp,
                           sdfg.make_array_memlet(arr_name))
            if inp in input_names:
                onnx_node.add_in_connector(inp)

        for outp, arr_name in outputs.items():
            write = state.add_read(arr_name)
            state.add_edge(onnx_node, outp, write, None,
                           sdfg.make_array_memlet(arr_name))
            if outp in output_names:
                onnx_node.add_out_connector(outp)
        return []


_ONNX_OPS_BY_NAME = {}
# Generate all of the Op Nodes
for schema in onnx.defs.get_all_schemas():
    try:
        dace_schema = ONNXSchema.from_onnx_proto(schema)
    except Exception as e:
        log.debug("Import of {} failed: {}".format(schema.name, e))
        continue

    attrs = {}
    # add properties for each op attribute
    for name, attr in dace_schema.attributes.items():
        if attr.type in [
                ONNXAttributeType.Int, ONNXAttributeType.String,
                ONNXAttributeType.Float, ONNXAttributeType.Tensor
        ]:
            attrs[name] = Property(dtype=_ATTR_TYPE_TO_PYTHON_TYPE[attr.type],
                                   desc=attr.description,
                                   allow_none=True,
                                   default=None if attr.default_value is None
                                   else attr.default_value)
        elif attr.type in [
                ONNXAttributeType.Ints, ONNXAttributeType.Strings,
                ONNXAttributeType.Floats
        ]:
            attrs[name] = ListProperty(
                element_type=_ATTR_TYPE_TO_PYTHON_TYPE[attr.type],
                desc=attr.description,
                allow_none=True,
                default=None
                if attr.default_value is None else attr.default_value)
        elif attr.required:
            raise NotImplementedError(
                "Required attribute '{}' has an unsupported type".format(
                    attr.name))

    required_attrs = {
        name
        for name, attr in dace_schema.attributes.items() if attr.required
    }

    def __init__(self, name, *args, location=None, **op_attributes):
        super(ONNXOp, self).__init__(
            name,
            location=location,
            # add required parameters as in/out connectors, without types for now
            inputs={
                inp.name
                for inp in self.schema.inputs
                if inp.param_type == ONNXParameterType.Single
            },
            outputs={
                out.name
                for out in self.schema.outputs
                if out.param_type == ONNXParameterType.Single
            })

        if len(args) > 0:
            raise TypeError(
                "__init__() takes 1 positional arguments but {} were given".
                format(1 + len(args)))

        missing_arguments = required_attrs.difference(op_attributes)
        if len(missing_arguments) > 0:

            raise TypeError(
                get_missing_arguments_message("__init__()", missing_arguments,
                                              "keyword-only argument"))

        unknown_attrs = set(op_attributes).difference(self.schema.attributes)
        if len(unknown_attrs) > 0:
            raise TypeError(
                "{}.__init__() got an unexpected keyword argument '{}'".format(
                    self.schema.name,
                    list(unknown_attrs)[0]))

        for name, attr in op_attributes.items():
            setattr(self, name, attr)

    input_connector_docstrings = "\n".join(
        _get_connector_docstring(param) for param in dace_schema.inputs)
    output_connector_docstrings = "\n".join(
        _get_connector_docstring(param) for param in dace_schema.outputs)

    cls_name = "ONNX" + dace_schema.name

    # the first line of the init docstring contains the signature of the method. This will be picked up by sphinx and
    # means that the generated sphinx docs have a proper signature, and not just *args, **kwargs.
    init_docstring = "__init__(name, *, {})\n".format(
        ", ".join(attr.name if attr.required else attr.name + "=" +
                  repr(attr.default_value)
                  for _, attr in dace_schema.attributes.items()))
    init_docstring += ":param name: the name of the node.\n" + "\n".join(
        _get_attr_docstring(attr)
        for _, attr in dace_schema.attributes.items())

    docstring = "\n" + dace_schema.doc
    type_docstrings = "\n".join(
        _get_typecons_docstring(cons)
        for _, cons in dace_schema.type_constraints.items())
    docstring += "\n\n"
    docstring += ":Node Inputs:" + input_connector_docstrings
    docstring += "\n\n"
    docstring += ":Node Outputs:" + output_connector_docstrings
    docstring += "\n\n"
    docstring += ":Type Constraints:" + type_docstrings

    attrs['__doc__'] = docstring + "\n"
    attrs['schema'] = dace_schema

    attrs['__init__'] = __init__

    cls = type(cls_name, (ONNXOp, ), attrs)
    cls = dace.library.node(cls)
    cls.__init__.__doc__ = "\n" + init_docstring

    # Register ORT implementation
    ##########################################

    @dace.library.expansion
    class Expansion(ExpandTransformation):
        environments = []

        @classmethod
        def expansion(cls, node, state: SDFGState, sdfg: SDFG):
            result = expand_node(node, state, sdfg)

            if not isinstance(result, SDFG):
                # when we return an SDFG the the environments will be determined recursively by codegen.
                cls.environments = map(dace.library.get_environment,
                                       result.environments)
            return result

    cls.register_implementation('onnxruntime', Expansion)

    # Register pure implementations
    ##########################################

    # avoid import loop
    from daceml.onnx.implementation_abc import ONNXForward

    registered = False
    for impl, args in ONNXForward.extensions().items():
        if "op" in args and args["op"] == schema.name:

            class Expansion(ExpandTransformation):
                environments = []
                forward_impl: ONNXForward = impl

                @classmethod
                def expansion(cls, node, state, sdfg):
                    # scalars on gpu don't work in dace at the moment.
                    skip_due_to_scalars_on_gpu = (
                        node.schedule == dtypes.ScheduleType.GPU_Default
                        and any(
                            isinstance(sdfg.arrays[e.data.data], data.Scalar)
                            for e in state.out_edges(node)))

                    if not skip_due_to_scalars_on_gpu and cls.forward_impl.forward_can_be_applied(
                            node, state, sdfg):
                        return cls.forward_impl.forward(node, state, sdfg)
                    else:
                        # fall back to ORT
<<<<<<< HEAD
                        Expansion.environments.append(ONNXRuntime)
=======
>>>>>>> c76028bf
                        reason = (
                            "scalar inputs/outputs are not supported on GPU"
                            if skip_due_to_scalars_on_gpu else
                            "forward_can_be_applied returned False")
                        log.info(
                            'Falling back to onnxruntime expansion for library node "{}". Reason: {}'
                            .format(node.label, reason))
<<<<<<< HEAD
                        return node.expansion(node, state, sdfg)
=======
                        result = expand_node(node, state, sdfg)
                        if not isinstance(result, SDFG):
                            # when we return an SDFG the the environments will be determined recursively by codegen.
                            cls.environments = map(
                                dace.library.get_environment,
                                result.environments)
                        return result
>>>>>>> c76028bf

            implementation_name = args["name"]
            cls.register_implementation(implementation_name, Expansion)
            registered = True

    if not registered:
        cls.default_implementation = "onnxruntime"

    # register python frontend replacement
    #######################################
    register_op_repo_replacement(cls, cls_name, dace_schema)

    globals()[cls_name] = cls
    _ONNX_OPS_BY_NAME[cls_name] = cls

del cls


def has_onnx_node(name: str) -> bool:
    """ Check if an ONNX operator is supported.

        :param name: the operator name.
    """
    return ("ONNX" + name) in _ONNX_OPS_BY_NAME


def get_onnx_node(name: str) -> ONNXOp:
    """ Get the ONNX Operator node for an operator by name.

        :param name: the operator name
    """
    return _ONNX_OPS_BY_NAME["ONNX" + name]<|MERGE_RESOLUTION|>--- conflicted
+++ resolved
@@ -600,10 +600,6 @@
                         return cls.forward_impl.forward(node, state, sdfg)
                     else:
                         # fall back to ORT
-<<<<<<< HEAD
-                        Expansion.environments.append(ONNXRuntime)
-=======
->>>>>>> c76028bf
                         reason = (
                             "scalar inputs/outputs are not supported on GPU"
                             if skip_due_to_scalars_on_gpu else
@@ -611,9 +607,6 @@
                         log.info(
                             'Falling back to onnxruntime expansion for library node "{}". Reason: {}'
                             .format(node.label, reason))
-<<<<<<< HEAD
-                        return node.expansion(node, state, sdfg)
-=======
                         result = expand_node(node, state, sdfg)
                         if not isinstance(result, SDFG):
                             # when we return an SDFG the the environments will be determined recursively by codegen.
@@ -621,7 +614,6 @@
                                 dace.library.get_environment,
                                 result.environments)
                         return result
->>>>>>> c76028bf
 
             implementation_name = args["name"]
             cls.register_implementation(implementation_name, Expansion)
